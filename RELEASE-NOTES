<<<<<<< HEAD
=======
# Release 4.3.2 - (September 26, 2022)
 * When creating new requests, reuse addresses of expired requests
   (fixes #7927).
 * Index requests by ID instead of receiving address. This affects the
   following commands: get_request, get_invoice, list_requests,
   list_invoices, delete_request, delete_invoice
 * Trampoline routing: remember routes that have failed. Try other
   routes instead of systematically raising tampoline fees.
 * Fix sweep to_local output from channel backup (#7959)
 * Harden build script for macOS binary: avoid using
   precompiled wheels from PyPI for most packages (#7918)
 * The Windows/AppImage/Android binaries are now built on debian using
   the snapshot.debian.org archive instead of ubuntu. This should help
   with historical reproducibility. (#7926)

>>>>>>> 96af21fa
# Release 4.3.1 - (August 17, 2022)
 * build: we now also distribute a "source-only"
   Linux-packager-friendly tarball (d0de44a7, #7594), in addition
   to the current "normal" tarball. The "source-only" tarball excludes
   compiled locale files, generated protobuf files, and does not
   vendor our runtime python dependencies (the packages/ folder).
 * fix os.chmod when running in tmpfs on Linux (#7681)
 * (Qt GUI) some improvements for high-DPI monitors (38881129)
 * bring kivy request dialog more in-line with Qt (#7929)
 * rm support of "legacy" (without static_remotekey) LN channels.
   Opening these channels were never supported in a release version,
   only during development prior to the first lightning-capable
   release. Wallets with such channels will have to close them.
   (1f403d1c, 7b8e257e)
 * Qt: fix duplication of some OS notifications on onchain txs (#7943)
 * fix multiple recent regressions:
    - handle NotEnoughFunds when trying to pay LN invoice (#7920)
    - handle NotEnoughFunds when trying to open LN channel (#7921)
    - labels of payment requests were not propagated to
      history/addresses (#7919)
    - better default labels of outgoing txs (#7942)
    - kivy: dust-valued requests could not be created for LN (#7928)
    - when closing LN channels, future (timelocked) txs were not
      shown in history (#7930)
    - kivy: fix deleting "local" tx from history (#7933)
    - kivy: fix paying amountless LN invoice (#7935)
    - Qt: better handle unparseable URIs (#7941)


# Release 4.3.0 - (August 5, 2022)

 * This version introduces a set of UI modifications that simplify the
   use of Lightning. The idea is to abstract payments from the payment
   layer, and to suggest solutions when a lightning payment is hindered
   by liquidity issues.
    - Invoice unification: on-chain and lightning invoices have been
      merged into a unique type of invoice, and the GUI has a single
      'create request' button. Unified invoices contain both a
      lightning invoice and an onchain fallback address.
    - The receive tab of the GUI can display, for each payment
      request, a lightning invoice, a BIP21 URI, or an onchain
      address. If the request is paid off-chain, the associated
      on-chain address will be recycled in subsequent requests.
    - The receive tab displays whether a payment can be received using
      Lightning, given the current channel liquidity. If a payment
      cannot be received, but may be received after a channel
      rebalance or a submarine swap, the GUI will propose such an
      operation.
    - Similarly, if channels do not have enough liquidity to pay a
      lightning invoice, the GUI will suggest available alternatives:
      rebalance existing channels, open a new channel, perform a
      submarine swap, or pay to the provided onchain fallback address.
    - A single balance is shown in the GUI. A pie chart reflects how
      that balance is distributed (on-chain, lightning, unconfirmed,
      frozen, etc).
    - The semantics of the wallet balance has been modified: only
      incoming transactions are considered in the 'unconfirmed' part
      of the balance. Indeed, if an outgoing transaction does not get
      mined, that is not going to decrease the wallet balance. Thus,
      change outputs of outgoing transactions are not subtracted from
      the confirmed balance. (Before this change, the arithmetic
      values of both incoming and outgoing transactions were added to
      the unconfirmed balance, and could potentially cancel
      each other.)

 * In addition, the following new features are worth noting:
    - support for the Blockstream Jade hardware wallet (#7633)
    - support for LNURL-pay (LUD-06) (#7839)
    - updated trampoline feature bit in invoices (#7801)
    - the claim transactions of reverse swaps are not broadcast until
      the parent transaction is confirmed. This can be overridden by
      manually broadcasting the local transaction.
    - the fee of submarine swap transactions can be bumped (#7724)
    - better error handling for trampoline payments, which should
      improve payment success rate (#7844)
    - channel backups are removed automatically when the corresponding
      channel is redeemed (#7513)


# Release 4.2.2 - (May 27, 2022)
 * Lightning:
   - watching onchain outputs: significant perf. improvements (#7781)
   - enforce relative order of some msgs during chan reestablishment,
     lack of which can lead to unwanted force-closures (#7830)
   - fix: in case of a force-close containing incoming HTLCs, we were
     redeeming all HTLCs that we know the preimage for. This might
     publish the preimage of an incomplete MPP. (1a5ef554, e74e9d8e)
 * Hardware wallets:
   - smarter pairing during sign_transaction (238619f1)
   - keepkey: fix pairing with device using a workaround (#7779)
 * fix AppImage failing to run on certain systems (#7784)
 * fix "Automated BIP39 recovery" not scanning change paths (#7804)
 * bypass network proxy for localhost electrum server (#3126)
 * security fix: remove support of "file://" URIs from BIP70 payment
   requests, which could be used to trigger "open()" on arbitrary files
   (see https://github.com/spesmilo/electrum/security/advisories/GHSA-4fh4-hx35-r355)


# Release 4.2.1 - (March 26, 2022)
 * Binaries:
   - Windows: we are dropping support for Windows 7. (#7728)
     Version 4.2.0 already unintentionally broke compatibility with
     Win7 and there is no easy way to restore and maintain support.
     Existing users can keep using version 4.1.5 for now, but should
     consider upgrading or changing their OS.
     Win8.1 still works but only Win10 is regularly tested.
   - bump bundled Python version (win, mac, appimage) to 3.9.11,
     (android) to 3.8.13 (1bb7ef92, #7721)
     (note these include a fix to an openssl DOS-vector CVE-2022-0778)
   - windows: bump pyinstaller to 4.10 and wine to 7.0 (#7721)
 * Kivy GUI:
   - fix "Child Pays For Parent" not working on Android (#7723)
   - revert to defaulting the UI language to English (25fee6a6)
 * Qt GUI:
   - macOS: fix opening "Preferences" segfaulting for some (#7725)
   - more resilient startup: better error-handling and fallback (#7447)
 * Library:
   - fix LN error/warning message-handling, and fix regression that
     errors during channel-open were not properly shown in GUI (a92dede4)
   - during LN chan open, do not backup wallet automatically (#7733)
   - Imported wallets: fix delete_address rm-ing too many txs (#7587)
   - fix potential deadlock in wallet.py (d3476b6b)
 * Hardware wallets:
   - ledger: add progress indicator to sign_transaction (#7516)
 * fix the "--portable" flag for AppImage, and for pip installs (#7732)


# Release 4.2.0 - (March 16, 2022)
 * The minimum python version was increased to 3.8 (#7661)
 * Lightning:
   - redesigned MPP splitting algorithm (#7202)
   - trampoline: implement multi-trampoline MPP (#7623)
   - implement option_shutdown_anysegwit, and allow dust limits
     below 546 sat (#7542)
   - implement option_channel_type (#7636)
   - implement modern closing negotiation (#7586, #7680)
 * improve support for "lightning:" URIs on all platforms (#7301)
 * Qt GUI:
   - add setting "show amounts with msat precision" (5891e039)
   - add setting "add thousand separators to bitcoin amounts" (#7427)
 * CLI/RPC:
   - implement Unix sockets and make them the default (#7545, #7566)
   - add "bumpfee" command (#7438)
 * Kivy GUI:
   - show network setup on first start before wallet creation (#7464)
   - add "Child Pays For Parent" option (#7487)
   - improved locale handling (22bb52d5, 7cb11ced, 4293d6ec)
 * Hardware wallets:
   - trezor: bump trezorlib to 0.13 (#7590)
   - bitbox02: bump bitbox02 to 6.0, support send-to-taproot (#7693)
   - ledger: support "Ledger Nano S Plus" (#7692)
 * Library:
   - added support for sighash types beside "ALL" (#7453)
   - signmessage: also accept Trezor-type sigs for segwit addrs (#7668)
   - network: make request timeout configurable (#7696)
   - paytomany (onchain txout batching) now allows multiple max("!")
     amounts with specified weights (#7492)
 * Binary builds
   - AppImage: changed base image from ubuntu 16.04 to 18.04 (5d0aa63a)
 * migrated from Travis CI to Cirrus CI (#7431)
 * Lots of other minor bugfixes and usability improvements.


# Release 4.1.5 - (July 19, 2021)
 * Builds/binaries:
   - macOS: the .dmg binary should now be reproducible
 * Kivy/Android: fix paying bip70 invoices (regression) (90579ccf)
 * fix: payment requests not saved if process is killed (6a049d99)
 * Lightning: improve payment success when using trampoline (3a7f5373)
 * add support for signet test network (#7282)
 * Qt GUI:
   - allow restoring from SLIP39 seeds (#6917)
   - rework QR code scanning on Windows and macOS (#7365)
   - support smaller window sizes, decrease minimums (#7385)
 * GUIs: add "funded or unused" filter option to Addresses tab (#5823)


# Release 4.1.4 - (June 17, 2021)
 * Kivy/Android: fix a regression where a non-LN wallet
   could not open the settings (c49d6995)
 * CLI/RPC: fix "close_wallet" command (#7348)


# Release 4.1.3 - (June 16, 2021)
 * Builds/binaries:
   - Android: the binaries (APKs) should now be reproducible (#7263)
   - AppImage: fix some startup issues by including libxcb deps (#7198)
 * Lightning:
   - smarter LN pathfinding (if trampoline is disabled):
     - estimate liquidity in channels using previous attempts (#7152)
     - consider inflight HTLCs and try to route around them (#7292)
   - bugfix: add more safety checks to avoid "batch RBF" feature
     merging LN funding txs (#7298)
   - remove HTLC value upper limit of ~42 mBTC (#7328)
   - Kivy GUI: implement freezing LN channels (11bb39ee)
 * imported wallets: when enabling the "Use change addresses" option,
   change will now be sent to a random unused imported address. (#7330)
   As before, by default, change is sent back to the "from address".
 * seed generation: make sure newly created electrum seeds don't have
   correct bip39 checksum by chance (#6001)
 * other minor fixes


# Release 4.1.2 - (April 8, 2021)
 * Qt GUI:
    - fix some crashes when exiting (#6889)
    - make sure pressing Ctrl-C always quits (c41cd4ae)
 * Kivy GUI (Android):
    - fix bug with scrollbar, again (#7155)
    - 2fa wallets: fix making transactions (#7190)
    - implement freezing addresses (#7178)
 * Android: use more modern application launcher/icon (#7187)


# Release 4.1.1 - (April 2, 2021)
 * fix Qt crash with the swap dialog
 * fix Kivy bug with scrollbar (#7155)
 * fix localization issues (#7158 #4621)
 * fix python crash with swaps (#7160)
 * other minor fixes


# Release 4.1.0 - Kangaroo (March 30, 2021)

This version is our second major release with support for the
Lightning Network. While our initial Lightning release was mostly
about implementing the protocol, this release brings features that are
specifically aimed at keeping Electrum lightweight and trustless,
while avoiding single points of failure. Most of the features listed
below are user-visible.
 * The wallet creation wizard no longer asks for a seed type, and
   creates segwit wallets with bech32 addresses. Older seed types can
   still be created with the command line.
 * Paid invoices (both incoming and outgoing) are automatically
   removed from the send/receive lists of the GUI (one confirmation is
   needed for onchain invoices). Once removed from the list, invoice
   details can still be accessed from the transaction history. In Qt,
   invoice lists have been renamed to 'Sending queue' and 'Receiving
   queue'.
 * Lightning:
    - recoverable channels (see below)
    - trampoline payments (see below)
    - support multi-part-payment
    - support upfront-shutdown-script
 * Recoverable channels (option):
   - Recovery data is added to the channel funding transaction using
     an OP_RETURN. This makes it possible to recover a static backup
     of the channel from the wallet seed. Please note that static
     backups only allow users to request a force-close of the channel
     with the remote node, so that funds not locked in HTLCs can be
     recovered. This assumes that the remote node is still online, did
     not lose its data, and accepts to force close the channel.
   - This option is only available for standard wallets with an
     Electrum seed. It is not available for hardware wallets, because
     it requires a deterministic derivation of the nodeID. It is also
     not available in watching-only wallets, for the same reason. If a
     wallet can have recoverable channels but has an old nodeID, users
     who want to use that feature need to close all their existing
     channels, and to restore their wallet from seed.
   - Channel recovery data uses 20 bytes (16 bytes of the remote
     NodeID plus 4 magic bytes) and is encrypted so that only the
     wallet that owns it can decrypt it. However, blockchain analysis
     will be able to tell that the transaction was probably created by
     Electrum.
   - If the 'use recoverable channels' option is enabled, other nodes
     cannot open a channel to Electrum.
   - If a channel is force-closed, the information in the on-chain
     backup is not sufficient to retrieve the funds in the to_local
     output, in case the wallet is lost in a boating accident before
     expiration of the CSV delay. For that reason, an additional
     backup is presented to the user if they force-close a channel.
 * Trampoline routing (option): Trampoline is a solution that allows
   light clients to delegate path-finding on the Lightning Network, so
   that they do not have to download the entire network
   graph. Trampoline routing was originally proposed by Bastien
   Teinturier and is used in the Phoenix wallet. Here is how
   Trampoline works in Electrum:
   - Trampoline is enabled by default, in order to prevent unwanted
     download of the network gossip. If trampoline is disabled, the
     gossip will be downloaded, regardless of the existence of
     channels.
   - Because there is no discovery mechanism for trampoline nodes, the
     list of available trampolines is hardcoded in the client (it will
     remain so until support for trampoline routing is announced in
     gossip). 3 trampoline nodes are currently available on mainnet:
     ACINQ, Electrum and Hodlister.
   - If Trampoline is enabled:
      - payments use trampoline routing.
      - gossip is disabled.
      - the wallet can only open channels with trampoline nodes.
      - pre-existing channels with non-trampoline nodes are frozen for
        sending.
   - There are two types of trampoline payments: legacy and trampoline
     end-to-end. Legacy payments are possible with any receiver, but
     they offer less privacy than end-to-end trampoline
     payments. Electrum decides whether to perform legacy or
     end-to-end based on the features in the invoice:
       - OPTION_TRAMPOLINE_ROUTING_OPT (bit 25) for Electrum
       - OPTION_TRAMPOLINE_ROUTING_OPT_ECLAIR (bit 51) for Eclair/Phoenix
   - When performing a legacy payment, Electrum will add a second
     trampoline node to the route in order to protect the privacy of
     the payer and payee. It will fall back to a single trampoline if
     the two-trampoline strategy has failed for all trampolines.
     (Note: two-trampoline payments are currently not possible if the
     first trampoline is the ACINQ node, and is disabled for that
     node.)
   - Similar to Phoenix, the fee and CLTV delay are found by
     trial-and-error. If there is a second trampoline in the route, we
     use the same fee/CLTV for both. This trial-and-error is
     temporary; the final specification should add fee information in
     the failure messages, so that we will be able to better fine-tune
     trampoline fees.
 * Qt: The increase fee dialog now has advanced options, and offers
   the choice between different RBF strategies.
 * Watchtowers: The 'use_local_watchtower' feature is deprecated, and
   it has been removed from the Qt GUI. The 'use_remote_watchtower'
   setting has been renamed to 'use_watchtower'.
 * Password unification (Android only): When the Android app is
   started, the entered password is checked against all wallets in
   the directory. If the test passes:
    - all wallets are encrypted
    - new wallets will use the unified password
    - password updates are performed on all wallets
   Whether the password is unified can be seen in the GUI: In the
   'Settings' dialog, the description for the password setting is
   'Change password for this wallet' if the password is not unified,
   and becomes 'Change password' if password is unified.
 * Submarine swaps are now available on kivy/android.
 * Android PIN reset: If the password is unified, the PIN can be reset
   by providing the password.
 * Android: on-chain fees have been removed from the settings
   dialog. Instead, the fee slider is shown to the user everytime an
   on-chain transaction will be performed (sending a payment, opening
   a channel, initiating a submarine swap)
 * BIP-0350: use bech32m for witness version 1+ addresses (4315fa43).
   We have supported sending to any witness version since Electrum
   3.0, using BIP-0173 (bech32) addresses. BIP-0350 makes a breaking
   change in address encoding, and recommends using a new encoding
   (bech32m) for sending to witness version 1 and later.
 * Block explorer: allow setting a custom URL in Qt GUI (#6965)


# Release 4.0.9 - (Dec 18, 2020)
 * fixes a regression introduced in 4.0.8, that prevents from
   paying BIP70 invoices (#6859)
 * reflect frozen channels and disconnected peers in the displayed
   'can send/can receive' amounts.

# Release 4.0.8 - (Dec 17, 2020)
 * fix decoding BIP21 URIs with uppercase schema (d40bedb2)
 * psbt: put full derivation paths into PSBT by default (c8155129)
 * invoices: allow address-reuse (#6609, #6852)
 * A few other minor bugfixes.

# Release 4.0.7 - (Dec 9, 2020)
 * kivy: fix open channel with 'max' amount
 * kivy: fix regression introduced in last release (a9fc440)
 * other minor GUI fixes
 * Dependencies: as part of adapting to new dnspython (#6828),
   - python-ecdsa is no longer needed at all,
   - cryptography is now required (min 2.6), the user can no
     longer choose between cryptography and pycryptodomex

# Release 4.0.6 - (Dec 4, 2020)
 * Fix 'Max' button issue for submarine swaps button (#6770)
 * Fix 'Max' button in kivy (#6169)
 * Various fixes for Kivy/Android install wizard
 * More robust account keypath for BitBox02 (#6766)

# Release 4.0.5 - (Nov 18, 2020)
 * Fix .dmg binary hanging on recently released macOS 11 Big Sur (#6461)
 * Lightning:
   - bugfix: during LN channel opening, if the client crashed at the
     wrong moment, the channel might not get fully persisted to disk,
     and would need manual console-tinkering to recover (#6656)
   - Lightning is enabled by default. Electrum will not connect to
     the Lightning Network until the user opens a channel. (#6639)
   - smarter node recommendation (to open channels with) (#6705)
 * user interface: some minor changes that aim to improve usability
 * Ledger:
   - fix enumerating devices with new bitcoin app (1.5.1) (b78cbcff)
   - fix compat with HW.1 (200f547a)
 * A few other minor bugfixes.

# Release 4.0.4 - (Oct 15, 2020)
 * PSBT: fix regression in 4.0.3 where UTXO data was not included in
   QR codes (#6600)
 * new feature: "Cancel tx" (#6641). The Qt/kivy GUI allows cancelling
   an unconfirmed RBF tx by double-spending its inputs to self.
 * Windows binary:
   - fix some issues with QR scanning by building zbar ourselves (#6593)
   - when using setup exe, also install a debug binary (#6603)
 * Ledger: fix "The derivation path is unusual" warnings (#6512)
   (needs Bitcoin app 1.4.8+ installed on device)
 * A few other minor bugfixes and usability improvements.

# Release 4.0.3 - (Sep 11, 2020)
 * PSBT: restore compatibility with Bitcoin Core following CVE-2020-14199:
   we now allow a PSBT input to have both UTXO and WITNESS_UTXO (#6429).
   (PSBTs created since 4.0.1 already contained UTXO for segwit inputs)
 * Hardware wallets:
   - bitbox02: better multisig UX: implement get_soft_device_id (#6386)
   - coldcard: fix "show address" for multisig (#6517)
   - all: run all device communication on a dedicated thread (#6561).
     This should resolve some threading issues.
 * new feature: "Automated BIP39 recovery" (#6219, #6155)
   When restoring from a BIP39 seed, add option to scan many known
   derivation paths for history, and show them to user to choose from.
 * show derivation path of keystores in Qt GUI Wallet>Information (#4700)
 * fix "signtransaction" RPC command (#6502)
 * Dependencies: pyaes is no longer needed (#6563)
 * The tar.gz source dist now bundles make_libsecp256k1.sh, to help
   users getting libsecp256k1 (#6323).
 * A few other minor bugfixes and usability improvements.

# Release 4.0.2 - (July 8, 2020)
 - rm old corrupted non-bip70 invoices (#6345)
 - other minor fixes

# Release 4.0.1 - (July 3, 2020)
 * Lightning Network support (experimental)
   - Our implementation of Lightning relies on Electrum servers to
     query channel states. Since servers can lie about the state of a
     channel, users should either use a server that they trust, or
     setup a private watchtower (see below). A watchtower is also
     recommended for lightning wallets that remain offline for
     extended periods of time (the default CSV 'to_self_delay' is 1
     week). Please note that Electrum Personal Server (EPS) cannot be
     used with lightning wallets, because channels funding addresses
     are arbitrary.
   - Lightning funds cannot be restored from seed. Instead, users need
     to create static backups of their channels. Static backups cannot
     be used to perform lightning transactions, they can only be used
     to trigger a remote-force-close of a channel.
   - Lightning-enabled wallet files must not be copied. Instead, a
     backup of the wallet can be created from the Qt menu, and it will
     contain static backups of all its channels. Backups can also be
     exported for each channel (e.g. via QR code), and imported in
     another wallet. Since backups are encrypted with a key derived
     from the wallet's xpub, they can only be imported into another
     instance of the same wallet, or a watch-only version of it. The
     force-close is not triggered automatically when the backup is
     imported; imported backups can live inside a wallet file.
   - Lightning can be enabled in the GUI (Wallet>Information) or from
     the CLI (init_lightning). Lightning is currently restricted to HD
     p2wpkh wallets (including watch-only and hardware wallets). The
     Qt GUI, CLI/RPC, and the kivy GUI (Android) all have LN support,
     with feature-richness in that order.
   - LN protocol details: dataloss_protect and static_remotekey are
     required; varonion and payment_secret are implemented, MPP not yet.
     Channels are not announced ('private'), forwarding is disabled.
     We do not serve gossip queries, only consume them.
   - Submarine swaps: the GUI integrates a service that offers
     atomically exchanging on-chain and lightning bitcoins for a fee.
     Electrum Technologies runs a central server for this, powered by
     the Boltz backend.
   - Watchtowers: Electrum can run a local watchtower (GUI setting),
     or it can connect to a remote watchtower. A watchtower contains
     pre-signed transactions and does not need your private keys. A
     local watchtower will watch your channels whenever an Electrum
     instance is running, without needing access to your wallet file.
     An Electrum daemon can be configured to be used as a remote
     watchtower by setting 'watchtower_address', 'watchtower_user' and
     'watchtower_password'.
 * Partially Signed Bitcoin Transactions (PSBT, BIP-174) are supported
   (#5721). The previous Electrum partial transaction format is no
   longer supported, i.e. this is an incompatible change. Users should
   make sure that all instances of Electrum they use to co-sign or
   offline sign, are updated together.
 * Hardware wallets: several fixes in general; notable changes:
   - The BitBox02 is now supported (#5993)
   - Multisig support for Coldcard (#5440)
   - Compatibility with latest Trezor fw (#6064, #6198, #5692)
 * Dependencies (see README for install instructions):
   - libsecp256k1 is now required (previously optional). python-ecdsa
     remains a dependency but it is now only used for DNSSEC.
   - Added: either one of pycryptodomex or cryptography is now required,
     mainly due to LN (previously pycryptodomex was optional, for fast AES)
   - Removed: jsonrpclib-pelix, the JSON-RPC library used for CLI/daemon
 * Qt GUI: several changes, notably:
   - Separation between output selection and transaction finalization.
   - Coin selection moved to the Coins tab, and it affects all txns,
     e.g. RBF fee-bumping, LN channel opens, submarine swaps.
   - Editable tx preview dialog that allows e.g. changing the locktime,
     toggling RBF, and manual coinjoins.
 * HTTP PayServer: The configuration of a bitcoin-accepting website
   using Electrum has been simplified and requires fewer steps (see
   documentation). The Payserver supports BIP70 and Lightning payments.
 * Android:
   - We now build two APKs, one for ARMv7 and one for ARMv8
   - The kivy GUI now supports importing BIP39 seeds
   - Each wallet on kivy now can have a separate generic password,
     using which the wallet files are encrypted. An optional PIN,
     shared among all wallets, can be added to get prompted for spends.
 * The API of several CLI/RPC commands have changed, and several new
   commands have been introduced (mainly for LN).
 * Distributables:
   - The .tar.gz source dist is now built reproducibly.
     Relatedly, we no longer distribute a .zip sdist.
   - The MacOS binary now conforms to macOS 10.15; it is notarized
     by Apple. This required bumping the min macOS version to 10.13.
     Startup times should now be faster on 10.15. (#6128, #6225)
 * Transactions:
   - we now grind low R for ECDSA signatures to match bitcoind (#5820)
 * Lots and lots of other minor bugfixes and improvements.


# Release 3.3.8 - (July 11, 2019)

 * fix some bugs with recent bump fee (RBF) improvements (#5483, #5502)
 * fix #5491: watch-only wallets could not bump fee in some cases
 * appimage: URLs could not be opened on some desktop environments (#5425)
 * faster tx signing for segwit inputs for really large txns (#5494)
 * A few other minor bugfixes and usability improvements.


# Release 3.3.7 - (July 3, 2019)

 * The AppImage Linux x86_64 binary and the Windows setup.exe
   (so now all Windows binaries) are now built reproducibly.
 * Bump fee (RBF) improvements:
   Implemented a new fee-bump strategy that can add new inputs,
   so now any tx can be fee-bumped (d0a4366). The old strategy
   was to decrease the value of outputs (starting with change).
   We will now try the new strategy first, and only use the old
   as a fallback (needed e.g. when spending "Max").
 * CoinChooser improvements:
   - more likely to construct txs without change (when possible)
   - less likely to construct txs with really small change (e864fa5)
   - will now only spend negative effective value coins when
     beneficial for privacy (cb69aa8)
 * fix long-standing bug that broke wallets with >65k addresses (#5366)
 * Windows binaries: we now build the PyInstaller boot loader ourselves,
   as this seems to reduce anti-virus false positives (1d0f679)
 * Android: (fix) BIP70 payment requests could not be paid (#5376)
 * Android: allow copy-pasting partial transactions from/to clipboard
 * Fix a performance regression for large wallets (c6a54f0)
 * Qt: fix some high DPI issues related to text fields (37809be)
 * Trezor:
   - allow bypassing "too old firmware" error (#5391)
   - use only the Bridge to scan devices if it is available (#5420)
 * hw wallets: (known issue) on Win10-1903, some hw devices
   (that also have U2F functionality) can only be detected with
   Administrator privileges. (see #5420 and #5437)
   A workaround is to run as Admin, or for Trezor to install the Bridge.
 * Several other minor bugfixes and usability improvements.


# Release 3.3.6 - (May 16, 2019)

 * qt: fix crash during 2FA wallet creation (#5334)
 * fix synchronizer not to keep resubscribing to addresses of
   already closed wallets (e415c0d9)
 * fix removing addresses/keys from imported wallets (#4481)
 * kivy: fix crash when aborting 2FA wallet creation (#5333)
 * kivy: fix rare crash when changing exchange rate settings (#5329)
 * A few other minor bugfixes and usability improvements.


# Release 3.3.5 - (May 9, 2019)

 * The logging system has been overhauled (#5296).
   Logs can now also optionally be written to disk, disabled by default.
 * Fix a bug in synchronizer (#5122) where client could get stuck.
   Also, show the progress of history sync in the GUI. (#5319)
 * fix Revealer in Windows and MacOS binaries (#5027)
 * fiat rate providers:
   - added CoinGecko.com and CoinCap.io
   - BitcoinAverage now only provides historical exchange rates for
     paying customers. Changed default provider to CoinGecko.com (#5188)
 * hardware wallets:
   - Ledger: Nano X is now recognized (#5140)
   - KeepKey:
     - device was not getting detected using Windows binary (#5165)
     - support firmware 6.0.0+ (#5205)
   - Trezor: implemented "seedless" mode (#5118)
 * Coin Control in Qt: implemented freezing individual UTXOs
   in addition to freezing addresses (#5152)
 * TrustedCoin (2FA wallets):
   - better error messages (#5184)
   - longer signing timeout (#5221)
 * Kivy:
   - fix bug with local transactions (#5156)
   - allow selecting fiat rate providers without historical data (#5162)
 * fix CPFP: the fees already paid by the parent were not included in
   the calculation, so it always overestimated (#5244)
 * Testnet: there is now a warning when the client is started in
   testnet mode as there were a number of reports of users getting
   scammed through social engineering (#5295)
 * CoinChooser: performance of creating transactions has been improved
   significantly for large wallets. (d56917f4)
 * Importing/sweeping WIF keys: stricter checks (#4638, #5290)
 * Electrum protocol: the client's "user agent" has been changed from
   "3.3.5" to "electrum/3.3.5". Other libraries connecting to servers
   can consider not "spoofing" to be Electrum. (#5246)
 * Several other minor bugfixes and usability improvements.


# Release 3.3.4 - (February 13, 2019)

 * AppImage: we now also distribute self-contained binaries for x86_64
   Linux in the form of an AppImage (#5042). The Python interpreter,
   PyQt5, libsecp256k1, PyCryptodomex, zbar, hidapi/libusb (including
   hardware wallet libraries) are all bundled. Note that users of
   hw wallets still need to set udev rules themselves.
 * hw wallets: fix a regression during transaction signing that prompts
   the user too many times for confirmations (commit 2729909)
 * transactions now set nVersion to 2, to mimic Bitcoin Core
 * fix Qt bug that made all hw wallets unusable on Windows 8.1 (#4960)
 * fix bugs in wallet creation wizard that resulted in corrupted
   wallets being created in rare cases (#5082, #5057)
 * fix compatibility with Qt 5.12 (#5109)


# Release 3.3.3 - (January 25, 2019)

 * Do not expose users to server error messages (#4968)
 * Notify users of new releases. Release announcements must be signed,
   and they are verified byElectrum using a hardcoded Bitcoin address.
 * Hardware wallet fixes (#4991, #4993, #5006)
 * Display only QR code in QRcode Window
 * Fixed code signing on MacOS
 * Randomise locktime of transactions


# Release 3.3.2 - (December 21, 2018)

 * Fix Qt history export bug
 * Improve network timeouts
 * Prepend server transaction_broadcast error messages with
   explanatory message. Render error messages as plain text.


# Release 3.3.1 - (December 20, 2018)

 * Qt: Fix invoices tab crash (#4941)
 * Android: Minor GUI improvements


# Release 3.3.0 - Hodler's Edition (December 19, 2018)

 * The network layer has been rewritten using asyncio and aiorpcx.
   In addition to easier maintenance, this makes the client
   more robust against misbehaving servers.
 * The minimum python version was increased to 3.6
 * The blockchain headers and fork handling logic has been generalized.
   Clients by default now follow chain based on most work, not length.
 * New wallet creation defaults to native segwit (bech32).
 * Segwit 2FA: TrustedCoin now supports native segwit p2wsh
   two-factor wallets.
 * RBF batching (opt-in): If the wallet has an unconfirmed RBF
   transaction, new payments will be added to that transaction,
   instead of creating new transactions.
 * MacOS: support QR code scanner in binaries.
 * Android APK:
   - build using Google NDK instead of Crystax NDK
   - target API 28
   - do not use external storage (previously for block headers)
 * hardware wallets:
   - Coldcard now supports spending from p2wpkh-p2sh,
     fixed p2pkh signing for fw 1.1.0
   - Archos Safe-T mini: fix #4726 signing issue
   - KeepKey: full segwit support
   - Trezor: refactoring and compat with python-trezor 0.11
   - Digital BitBox: support firmware v5.0.0
 * fix bitcoin URI handling when app already running (#4796)
 * Qt listings rewritten:
   the History tab now uses QAbstractItemModel, the other tabs use
   QStandardItemModel. Performance should be better for large wallets.
 * Several other minor bugfixes and usability improvements.


# Release 3.2.4 - (December 30, 2018)

 * backport anti-phishing measures from master


# Release 3.2.3 - (September 3, 2018)

 * hardware wallet: the Safe-T mini from Archos is now supported.
 * hardware wallet: the Coldcard from Coinkite is now supported.
 * BIP39 seeds: if a seed extension (aka passphrase) contained
   multiple consecutive whitespaces or leading/trailing whitespaces
   then the derived addresses were not following spec. This has been
   fixed, and affected should move their coins. The wizard will show a
   warning in this case. (#4566)
 * Revealer: the PRNG used has been changed (#4649)
 * fix Linux distributables: 'typing' was not bundled, needed for python 3.4
 * fix #4626: fix spending from segwit multisig wallets involving a Trezor
   cosigner when using a custom derivation path
 * fix #4491: on Android, if user had set "uBTC" as base unit, app crashed
 * fix #4497: on Android, paying bip70 invoices from cold start did not work
 * Several other minor bugfixes and usability improvements.


# Release 3.2.2 - (July 2nd, 2018)

 * Fix DNS resolution on Windows
 * Fix websocket bug in daemon


# Release 3.2.1 - (July 1st, 2018)

 * fix Windows binaries: due to build process changes, the locale files
   were not included; the language could not be changed from English
 * fix Linux distributables: wordlists were not included (#4475)


# Release 3.2.0 - Satoshi's Vision (June 30, 2018)

 * If present, libsecp256k1 is used to speed up elliptic curve
   operations. The library is bundled in the Windows, MacOS, and
   Android binaries. On Linux, it needs to be installed separately.
 * Two-factor authentication is available on Android. Note that this
   will only provide additional security if one time passwords are
   generated on a separate device.
 * Semi-automated crash reporting is implemented for Android.
 * Transactions that are dropped from the mempool are kept in the
   wallet as 'local', and can be rebroadcast. Previously these
   transactions were deleted from the wallet.
 * The scriptSig and witness part of transaction inputs are no longer
   parsed, unless actually needed. The wallet will no longer display
   'from' addresses corresponding to transaction inputs, except for
   its own inputs.
 * The partial transaction format has been incompatibly changed. This
   was needed as for partial transactions the scriptSig/witness has to
   be parsed, but for signed transactions we did not want to do the
   parsing.  Users should make sure that all instances of Electrum
   they use to co-sign or offline sign, are updated together.
 * Signing of partial transactions created with online imported
   addresses wallets now supports significantly more
   setups. Previously only online p2pkh address + offline WIF was
   supported.  Now the following setups are all supported:
   - online {p2pkh, p2wpkh-p2sh, p2wpkh} address + offline WIF,
   - online {p2pkh, p2wpkh-p2sh, p2wpkh} address + offline seed/xprv,
   - online {p2sh, p2wsh-p2sh, p2wsh}-multisig address + offline seeds/xprvs
     (potentially distributed among several different machines)
   Note that for the online address + offline HD secret case, you need
   the offline wallet to recognize the address (i.e. within gap
   limit).  Having an xpub on the online machine is still the
   recommended setup, as this allows the online machine to generate
   new addresses on demand.
 * Segwit multisig for bip39 and hardware wallets is now enabled.
   (both p2wsh-p2sh and native p2wsh)
 * Ledger: offline signing for segwit inputs (#3302) This has already
   worked for Trezor and Digital Bitbox. Offline segwit signing can be
   combined with online imported addresses wallets.
 * Added Revealer plugin. ( https://revealer.cc ) Revealer is a seed
   phrase back-up solution. It allows you to create a cold, analog,
   multi-factor backup of your wallet seeds, or of any arbitrary
   secret. The Revealer utilizes a transparent plastic visual one time
   pad.
 * Fractional fee rates: the Qt GUI now displays fee rates with 0.1
   sat/byte precision, and also allows this same resolution in the
   Send tab.
 * Hardware wallets: a "show address" button is now displayed in the
   Receive tab of the Qt GUI. (#4316)
 * Trezor One: implemented advanced/matrix recovery (#4329)
 * Qt/Kivy: added "sat" as optional base unit.
 * Kivy GUI: significant performance improvements when displaying
   history and address list of large wallets; and transaction dialog
   of large transactions.
 * Windows: use dnspython to resolve dns instead of socket.getaddrinfo
   (#4422)
 * Importing minikeys: use uncompressed pubkey instead of compressed
   (#4384)
 * SPV proofs: check inner nodes not to be valid transactions (#4436)
 * Qt GUI: there is now an optional "dark" theme (#4461)
 * Several other minor bugfixes and usability improvements.


# Release 3.1.3 - (April 16, 2018)

 * Qt GUI: seed word auto-complete during restore
 * Android: fix some crashes
 * performance improvements (wallet, and Qt GUI)
 * hardware wallets: show debug message during device scan
 * Digital Bitbox: enabled BIP84 (p2wpkh) wallet creation
 * add regtest support (via --regtest flag)
 * other minor bugfixes and usability improvements

# Release 3.1.2 - (March 28, 2018)

 * Kivy/android: request PIN on startup
 * Improve OSX build process
 * Fix various bugs with hardware wallets
 * Other minor bugfixes

# Release 3.1.1 - (March 12, 2018)

 * fix #4031: Trezor T support
 * partial fix #4060: proxy and hardware wallet can't be used together
 * fix #4039: can't set address labels
 * fix crash related to coinbase transactions
 * MacOS: use internal graphics card
 * fix openalias related crashes
 * speed-up capital gains calculations
 * hw wallet encryption: re-prompt for passphrase if incorrect
 * other minor fixes.



# Release 3.1.0 - (March 5, 2018)

 * Memory-pool based fee estimation. Dynamic fees can target a desired
   depth in the memory pool. This feature is optional, and ETA-based
   estimates from Bitcoin Core are still available. Note that miners
   could exploit this feature, if they conspired and filled the memory
   pool with expensive transactions that never get mined. However,
   since the Electrum client already trusts an Electrum server with
   fee estimates, activating this feature does not introduce any new
   vulnerability. In addition, the client uses a hard threshold to
   protect itself from servers sending excessive fee estimates. In
   practice, ETA-based estimates have resulted in sticky fees, and
   caused many users to overpay for transactions. Advanced users tend
   to visit (and trust) websites that display memory-pool data in
   order to set their fees.
 * Capital gains: For each outgoing transaction, the difference
   between the acquisition and liquidation prices of outgoing coins is
   displayed in the wallet history. By default, historical exchange
   rates are used to compute acquisition and liquidation prices. These
   values can also be entered manually, in order to match the actual
   price realized by the user. The order of liquidation of coins is
   the natural order defined by the blockchain; this results in
   capital gain values that are invariant to changes in the set of
   addresses that are in the wallet. Any other ordering strategy (such
   as FIFO, LIFO) would result in capital gain values that depend on
   the presence of other addresses in the wallet.
 * Local transactions: Transactions can be saved in the wallet without
   being broadcast. The inputs of local transactions are considered as
   spent, and their change outputs can be re-used in subsequent
   transactions. This can be combined with cold storage, in order to
   create several transactions before broadcasting them. Outgoing
   transactions that have been removed from the memory pool are also
   saved in the wallet, and can be broadcast again.
 * Checkpoints: The initial download of a headers file was replaced
   with hardcoded checkpoints. The wallet uses one checkpoint per
   retargeting period. The headers for a retargeting period are
   downloaded only if transactions need to be verified in this period.
 * The 'privacy' and 'priority' coin selection policies have been
   merged into one. Previously, the 'privacy' policy has been unusable
   because it was was not prioritizing confirmed coins. The new policy
   is similar to 'privacy', except that it de-prioritizes addresses
   that have unconfirmed coins.
 * The 'Send' tab of the Qt GUI displays how transaction fees are
   computed from transaction size.
 * The wallet history can be filtered by time interval.
 * Replace-by-fee is enabled by default. Note that this might cause
   some issues with wallets that do not display RBF transactions until
   they are confirmed.
 * Watching-only wallets and hardware wallets can be encrypted.
 * Semi-automated crash reporting
 * The SSL checkbox option was removed from the GUI.
 * The Trezor T hardware wallet is now supported.
 * BIP84: native segwit p2wpkh scripts for bip39 seeds and hardware
   wallets can now be created when specifying a BIP84 derivation
   path. This is usable with Trezor and Ledger.
 * Windows: the binaries now include ZBar, and QR code scanning should work.
 * The Wallet Import Format (WIF) for private keys that was extended in 3.0
   is changed. Keys in the previous format can be imported, compatibility
   is maintained. Newly exported keys will be serialized as
   "script_type:original_wif_format_key".
 * BIP32 master keys for testnet once again have different version bytes than
   on mainnet. For the mainnet prefixes {x,y,Y,z,Z}|{pub,prv}, the
   corresponding testnet prefixes are   {t,u,U,v,V}|{pub,prv}.
   More details and exact version bytes are specified at:
   https://github.com/spesmilo/electrum-docs/blob/master/xpub_version_bytes.rst
   Note that due to this change, testnet wallet files created with previous
   versions of Electrum must be considered broken, and they need to be
   recreated from seed words.
 * A new version of the Electrum protocol is required by the client
   (version 1.2). Servers using older versions of the protocol will
   not be displayed in the GUI.


# Release 3.0.6 :
  * Fix transaction parsing bug #3788

# Release 3.0.5 : (Security update)

This is a follow-up to the 3.0.4 release, which did not completely fix
issue #3374. Users should upgrade to 3.0.5.

 * The JSONRPC interface is password protected
 * JSONRPC commands are disabled if the GUI is running, except 'ping',
   which is used to determine if a GUI is already running


# Release 3.0.4 : (Security update)

 * Fix a vulnerability caused by Cross-Origin Resource Sharing (CORS)
   in the JSONRPC interface. Previous versions of Electrum are
   vulnerable to port scanning and deanonimization attacks from
   malicious websites. Wallets that are not password-protected are
   vulnerable to theft.
 * Bundle QR scanner with Android app
 * Minor bug fixes

# Release 3.0.3
  * Qt GUI: sweeping now uses the Send tab, allowing fees to be set
  * Windows: if using the installer binary, there is now a separate shortcut
    for "Electrum Testnet"
  * Digital Bitbox: added support for p2sh-segwit
  * OS notifications for incoming transactions
  * better transaction size estimation:
    - fees for segwit txns were somewhat underestimated (#3347)
    - some multisig txns were underestimated
    - handle uncompressed pubkeys
  * fix #3321: testnet for Windows binaries
  * fix #3264: Ledger/dbb signing on some platforms
  * fix #3407: KeepKey sending to p2sh output
  * other minor fixes and usability improvements

# Release 3.0.2
  * Android: replace requests tab with address tab, with access to
    private keys
  * sweeping minikeys: search for both compressed and uncompressed
    pubkeys
  * fix wizard crash when attempting to reset Google Authenticator
  * fix #3248: fix Ledger+segwit signing
  * fix #3262: fix SSL payment request signing
  * other minor fixes.

# Release 3.0.1
  * minor bug and usability fixes

# Release 3.0 - Uncanny Valley (November 1st, 2017)

  * The project was migrated to Python3 and Qt5. Python2 is no longer
    supported. If you cloned the source repository, you will need to
    run "python3 setup.py install" in order to install the new
    dependencies.

  * Segwit support:

    - Native segwit scripts are supported using a new type of
      seed. The version number for segwit seeds is 0x100. The install
      wizard will not create segwit seeds by default; users must
      opt-in with the segwit option.

    - Native segwit scripts are represented using bech32 addresses,
      following BIP173. Please note that BIP173 is still in draft
      status, and that other wallets/websites may not support
      it. Thus, you should keep a non-segwit wallet in order to be
      able to receive bitcoins during the transition period. If BIP173
      ends up being rejected or substantially modified, your wallet
      may have to be restored from seed. This will not affect funds
      sent to bech32 addresses, and it will not affect the capacity of
      Electrum to spend these funds.

    - Segwit scripts embedded in p2sh are supported with hardware
      wallets or bip39 seeds. To create a segwit-in-p2sh wallet,
      trezor/ledger users will need to enter a BIP49 derivation path.

    - The BIP32 master keys of segwit wallets are serialized using new
      version numbers. The new version numbers encode the script type,
      and they result in the following prefixes:

         * xpub/xprv : p2pkh or p2sh
         * ypub/yprv : p2wpkh-in-p2sh
         * Ypub/Yprv : p2wsh-in-p2sh
         * zpub/zprv : p2wpkh
         * Zpub/Zprv : p2wsh

      These values are identical for mainnet and testnet; tpub/tprv
      prefixes are no longer used in testnet wallets.

    - The Wallet Import Format (WIF) is similarly extended for segwit
      scripts. After a base58-encoded key is decoded to binary, its
      first byte encodes the script type:

         * 128 + 0: p2pkh
         * 128 + 1: p2wpkh
         * 128 + 2: p2wpkh-in-p2sh
         * 128 + 5: p2sh
         * 128 + 6: p2wsh
         * 128 + 7: p2wsh-in-p2sh

      The distinction between p2sh and p2pkh in private key means that
      it is not possible to import a p2sh private key and associate it
      to a p2pkh address.

  * A new version of the Electrum protocol is required by the client
    (version 1.1). Servers using older versions of the protocol will
    not be displayed in the GUI.

  * By default, transactions are time-locked to the height of the
    current block. Other values of locktime may be passed using the
    command line.


# Release 2.9.4 (security update)
  * Backport security fixes from 3.0.5 after vulnerability was
    discovered in JSONRPC interface.

# Release 2.9.3
  * fix configuration file issue #2719
  * fix ledger signing of non-RBF transactions
  * disable 'spend confirmed only' option by default

# Release 2.9.2
  * force headers download if headers file is corrupted
  * add websocket to windows builds

# Release 2.9.1
  * fix initial headers download
  * validate contacts on import
  * command-line option for locktime

# Release 2.9 - Independence (July 27th, 2017)
  * Multiple Chain Validation: Electrum will download and validate
    block headers sent by servers that may follow different branches
    of a fork in the Bitcoin blockchain. Instead of a linear sequence,
    block headers are organized in a tree structure. Branching points
    are located efficiently using binary search. The purpose of MCV is
    to detect and handle blockchain forks that are invisible to the
    classical SPV model.
  * The desired branch of a blockchain fork can be selected using the
    network dialog. Branches are identified by the hash and height of
    the diverging block. Coin splitting is possible using RBF
    transaction (a tutorial will be added).
  * Multibit support: If the user enters a BIP39 seed (or uses a
    hardware wallet), the full derivation path is configurable in the
    install wizard.
  * Option to send only confirmed coins
  * Qt GUI:
    - Network dialog uses tabs and gets updated by network events.
    - The gui tabs use icons
  * Kivy GUI:
    - separation between network dialog and wallet settings dialog.
    - option for manual server entry
    - proxy configuration
  * Daemon: The wallet password can be passed as parameter to the
    JSONRPC API.
  * Various other bugfixes and improvements.


# Release 2.8.3
  * Fix crash on reading older wallet formats.
  * TrustedCoin: remove pay-per-tx option

# Release 2.8.2
  * show paid invoices in history tab
  * improve CPFP dialog
  * fixes for trezor, keepkey
  * other minor bugfixes

# Release 2.8.1
  * fix Digital Bitbox plugin
  * fix daemon jsonrpc
  * fix trustedcoin wallet creation
  * other minor bugfixes

# Release 2.8.0 (March 9, 2017)
  * Wallet file encryption using ECIES: A keypair is derived from the
    wallet password. Once the wallet is decrypted, only the public key
    is retained in memory, in order to save the encrypted file.
  * The daemon requires wallets to be explicitly loaded before
    commands can use them. Wallets can be loaded using: 'electrum
    daemon load_wallet [-w path]'. This command will require a
    password if the wallet is encrypted.
  * Invoices and contacts are stored in the wallet file and are no
    longer shared between wallets. Previously created invoices and
    contacts files may be imported from the menu.
  * Fees improvements:
    - Dynamic fees are enabled by default.
    - Child Pays For Parent (CPFP) dialog in the GUI.
    - RBF is automatically proposed for low fee transactions.
  * Support for Segregated Witness (testnet only).
  * Support for Digital Bitbox hardware wallet.
  * The GUI shows a blue icon when connected using a proxy.

# Release 2.7.18
  * enforce https on exchange rate APIs
  * use hardcoded list of exchanges
  * move 'Freeze' menu to Coins (utxo) tab
  * various bugfixes

# Release 2.7.17
  * fix a few minor regressions in the Qt GUI

# Release 2.7.16
  * add Testnet support (fix #541)
  * allow daemon to be launched in the foreground (fix #1873)
  * Qt: use separate tabs for addresses and UTXOs
  * Qt: update fee slider with a network callback
  * Ledger: new ui and mobile 2fa validation (neocogent)

# Release 2.7.15
  * Use fee slider for both static and dynamic fees.
  * Add fee slider to RBF dialog (fix #2083).
  * Simplify fee preferences.
  * Critical: Fix password update issue (#2097). This bug prevents
    password updates in multisig and 2FA wallets. It may also cause
    wallet corruption if the wallet contains several master private
    keys (such as 2FA wallets that have been restored from
    seed). Affected wallets will need to be restored again.

# Release 2.7.14
  * Merge exchange_rate plugin with main code
  * Faster synchronization and transaction creation
  * Fix bugs #2096, #2016

# Release 2.7.13
  * fix message signing with imported keys
  * add size to transaction details window
  * move plot plugin to main code
  * minor bugfixes

# Release 2.7.12
  various bugfixes

# Release 2.7.11
  * fix offline signing (issue #195)
  * fix android crashes caused by threads

# Release 2.7.10
  * various fixes for hardware wallets
  * improve fee bumping
  * separate sign and broadcast buttons in Qt tx dialog
  * allow spaces in private keys

# Release 2.7.9
  * Fix a bug with the ordering of pubkeys in recent multisig wallets.
    Affected wallets will regenerate their public keys when opened for
    the first time. This bug does not affect address generation.
  * Fix hardware wallet issues #1975, #1976

# Release 2.7.8
  * Fix a bug with fee bumping
  * Fix crash when parsing request (issue #1969)

# Release 2.7.7
  * Fix utf8 encoding bug with old wallet seeds (issue #1967)
  * Fix delete request from menu (issue #1968)

# Release 2.7.6
 * Fixes a critical bug with imported private keys (issue #1966). Keys
   imported in Electrum 2.7.x were not encrypted, even if the wallet
   had a password. If you imported private keys using Electrum 2.7.x,
   you will need to import those keys again. If you imported keys in
   2.6 and converted with 2.7.x, you don't need to do anything, but
   you still need to upgrade in order to be able to spend.
 * Wizard: Hide seed options in a popup dialog.

# Release 2.7.5
 * Add number of confirmations to request status. (issue #1757)
 * In the GUI, refer to passphrase as 'seed extension'.
 * Fix bug with utf8 encoded passphrases.
 * Kivy wizard: add a dialog for seed options.
 * Kivy wizard: add current word to suggestions, because some users
   don't see the space key.

# Release 2.7.4
 * Fix private key import in wizard
 * Fix Ledger display (issue #1961)
 * Fix old watching-only wallets (issue #1959)
 * Fix Android compatibility (issue #1947)

# Release 2.7.3
 * fix Trezor and Keepkey support in Windows builds
 * fix sweep private key dialog
 * minor fixes: #1958, #1959

# Release 2.7.2
 * fix bug in password update (issue #1954)
 * fix fee slider (issue #1953)

# Release 2.7.1
 * fix wizard crash with old seeds
 * fix issue #1948: fee slider

# Release 2.7.0 (Oct 2 2016)

 * The wallet file format has been upgraded. This upgrade is not
   backward compatible, which means that a wallet upgraded to the 2.7
   format will not be readable by earlier versions of
   Electrum. Multiple accounts inside the same wallet are not
   supported in the new format; the Qt GUI will propose to split any
   wallet that has several accounts. Make sure that you have saved
   your seed phrase before you upgrade Electrum.
 * This version introduces a separation between wallets types and
   keystores types. 'Wallet type' defines the type of Bitcoin contract
   used in the wallet, while 'keystore type' refers to the method used
   to store private keys. Therefore, so-called 'hardware wallets' will
   be referred to as 'hardware keystores'.
 * Hardware keystores:
   - The Ledger Nano S is supported.
   - Hardware keystores can be used as cosigners in multi-signature
     wallets.
   - Multiple hardware cosigners can be used in the same multisig
     wallet. One icon per keystore is displayed in the satus bar. Each
     connected device will co-sign the transaction.
 * Replace-By-Fee: RBF transactions are supported in both Qt and
   Android. A warning is displayed in the history for transactions
   that are replaceable, have unconfirmed parents, or that have very
   low fees.
 * Dynamic fees: Dynamic fees are enabled by default. A slider allows
   the user to select the expected confirmation time of their
   transaction. The expected confirmation times of incoming
   transactions is also displayed in the history.
 * The install wizards of Qt and Kivy have been unified.
 * Qt GUI (Desktop):
   - A fee slider is visible in the in send tab
   - The Address tab is hidden by default, can be shown with Ctrl-A
   - UTXOs are displayed in the Address tab
 * Kivy GUI (Android):
   - The GUI displays the complete transaction history.
   - Multisig wallets are supported.
   - Wallets can be created and deleted in the GUI.
 * Seed phrases can be extended with a user-chosen passphrase. The
   length of seed phrases is standardized to 12 words, using 132 bits
   of entropy (including 2FA seeds). In the wizard, the type of the
   seed is displayed in the seed input dialog.
 * TrustedCoin users can request a reset of their Google Authenticator
   account, if they still have their seed.


# Release 2.6.4 (bugfixes)
 * fix coinchooser bug (#1703)
 * fix daemon JSONRPC (#1731)
 * fix command-line broadcast (#1728)
 * QT: add colors to labels

# Release 2.6.3 (bugfixes)
 * fix command line parsing of transactions
 * fix signtransaction --privkey (#1715)

# Release 2.6.2 (bugfixes)
 * fix Trustedcoin restore from seed (bug #1704)
 * small improvements to kivy GUI

# Release 2.6.1 (bugfixes)
 * fix broadcast command (bug #1688)
 * fix tx dialog (bug #1690)
 * kivy: support old-type seed phrases in wizard

# Release 2.6
 * The source code is relicensed under the MIT Licence
 * First official release of the Kivy GUI, with android APK
 * The old 'android' and 'gtk' GUIs are deprecated
 * Separation between plugins and GUIs
 * The command line uses jsonrpc to communicate with the daemon
 * New command: 'notify <address> <url>'
 * Alternative coin selection policy, designed to help preserve user
   privacy. Enable it by setting the Coin Selection preference to
   Privacy.
 * The install wizard has been rewritten and improved
 * Support minikeys as used in Casascius coins for private key import
   and sweeping
 * Much improved support for TREZOR and KeepKey devices:
   - full device information display
   - initialize a new or wiped device in 4 ways:
     1) device generates a new wallet
     2) you enter a seed
     3) you enter a BIP39 mnemonic to generate the seed
     4) you enter a master private key
   - KeepKey secure seed recovery (KeepKey only)
   - change / set / disable PIN
   - set homescreen (TREZOR only)
   - set a session timeout.  Once a session has timed out, further use
     of the device requires your PIN and passhphrase to be re-entered
   - enable / disable passphrases
   - device wipe
   - multiple device support

# Release 2.5.4
 * increase MIN_RELAY_TX_FEE to avoid dust transactions

# Release 2.5.3 (bugfixes)
 * installwizard: do not allow direct copy-paste of the seed
 * installwizard: fix bug #1531 (starting offline)

# Release 2.5.2 (bugfixes)
 * fix bug #1513 (client tries to broadcast transaction while not connected)
 * fix synchronization bug (#1520)
 * fix command line bug (#1494)
 * fixes for exchange rate plugin

# Release 2.5.1 (bugfixes)
 * signatures in transactions were still using the old class
 * make sure that setup.py uses python2
 * fix wizard crash with trustedcoin plugin
 * fix socket infinite loop
 * fix history bug #1479

# Release 2.5
 * Low-S values are used in signatures (BIP 62).
 * The Kivy GUI has been merged into master.
 * The Qt GUI supports multiple windows in the same process. When a
   new Electrum instance is started, it checks for an already running
   Electrum process, and connects to it.
 * The network layer uses select(), so all server communication is
   handled by a single thread. Moreover, the synchronizer, verifier,
   and exchange rate plugin now run as separate jobs within the
   networking thread instead of as their own threads.
 * Plugins are revamped, particularly the exchange rate plugin.

# Release 2.4.4
 * Fix bug with TrustedCoin plugin

# Release 2.4.3
 * Support for KeepKey hardware wallet
 * Simplified Chinese wordlist
 * Minor bugfixes and GUI tweaks

# Release 2.4.2
 * Command line can read arguments from stdin (pipe)
 * Speedup fee computation for large transactions
 * Various bugfixes

# Release 2.4.1
 * Use ssl.PROTOCOL_TLSv1
 * Fix DNSSEC issues with ECDSA signatures
 * Replace TLSLite dependency with minimal RSA implementation
 * Dynamic Fees: using estimatefee value returned by server
 * Various GUI improvements

# Release 2.4
 * Payment to DNS names storing a Bitcoin addresses (OpenAlias) is
   supported directly, without activating a plugin. The verification
   uses DNSSEC.
 * The DNSSEC verification code was rewritten. The previous code,
   which was part of the OpenAlias plugin, is vulnerable and should
   not be trusted (Electrum 2.0 to 2.3).
 * Payment requests can be signed using Bitcoin addresses stored
   in DNS (OpenAlias). The identity of the requestor is verified using
   DNSSEC.
 * Payment requests signed with OpenAlias keys can be shared as
   bitcoin: URIs, if they are simple (a single address-type
   output). The BIP21 URI scheme is extended with 'name', 'sig',
   'time', 'exp'.
 * Arbitrary m-of-n multisig wallets are supported (n<=15).
 * Multisig transactions can be signed with TREZOR. When you create
   the multisig wallet, just enter the xpub of your existing TREZOR
   wallet.
 * Transaction fees set manually in the GUI are retained, including
   when the user uses the '!' shortcut.
 * New 'email' plugin, that enables sending and receiving payment
   requests by email.
 * The daemon supports Websocket notifications of payments.

# Release 2.3.3
 * fix proxy settings (issue #1309)
 * improvements to the transaction dialog:
    - request password after showing transaction
    - show change addresses in yellow color

# Release 2.3.2
 * minor bugfixes
 * updated ledger plugin
 * sort inputs/outputs lexicographically (BIP-LI01)

# Release 2.3.1
 * patch a bug with payment requests

# Release 2.3
 * Improved logic for the network layer.
 * More efficient coin selection. Spend oldest coins first, and
   minimize the number of transaction inputs.
 * Plugins are loaded independently of the GUI. As a result, Openalias,
   TrustedCoin and TREZOR wallets can be used with the command
   line. Example: 'electrum payto <openalias> <amount>'
 * The command line has been refactored:
  - Arguments are parsed with argparse.
  - The inline help includes a description of options.
  - Some commands have been renamed. Notably, 'mktx' and 'payto' have
    been merged into a single command, with a --broadcast option.
   Type 'electrum --help' for a complete overview.
 * The command line accepts the '!' syntax to send the maximum
   amount available. It can be combined with the '--from' option.
   Example: 'payto <destination> ! --from <from_address>'
 * The command line also accepts a '?' shortcut for private keys
   arguments, that triggers a prompt.
 * Payment requests can be managed with the command line, using the
   following commands: 'addrequest', 'rmrequest', 'listrequests'.
   Payment requests can be signed with a SSL certificate, and published
   as bip70 files in a public web directory. To see the relevant
   configuration variables, type 'electrum addrequest --help'
 * Commands can be called with jsonrpc, using the 'jsonrpc' gui. The
   jsonrpc interface may be called by php.

# Release 2.2
 * Show amounts (thousands separators and decimal point)
   according to locale in GUI
 * Show unmatured coins in balance
 * Fix exchange rates plugin
 * Network layer: refactoring and fixes

# Release 2.1.1
 * patch a bug that prevents new wallet creation.
 * fix connection issue on osx binaries

# Release 2.1
 * Faster startup, thanks to the following optimizations:
   1. Transaction input/outputs are cached in the wallet file
   2. Fast X509 certificate parser, not using pyasn1 anymore.
   3. The Label Sync plugin only requests modified labels.
 * The 'Invoices' and 'Send' tabs have been merged.
 * Contacts are stored in a separate file, shared between wallets.
 * A Search Box is available in the GUI (Ctrl-S)
 * Payment requests have an expiration date and can be exported to
   BIP70 files.
 * file: scheme support in BIP72 URIs: "bitcoin:?r=file:///..."
 * Own addresses are shown in green in the Transaction dialog.
 * Address History dialog.
 * The OpenAlias plugin was improved.
 * Various bug fixes and GUI improvements.
 * A new LabelSync backend is being used an import of the old
   database was made but since the release came later it's
   recommended that you do a full push when you upgrade.

# Release 2.0.4 - Minor GUI improvements
 * The password dialog will ask for password again if the user enters
   a wrong password
 * The Master Public Key dialog displays which keys belong to the
   wallet, and which are cosigners
 * The transaction dialog will ask to save unsaved transaction
   received from cosigner pool, when user clicks on 'Close'
 * The multisig restore dialog accepts xprv keys.
 * The network daemon must be started explicitly before using commands
   that require a connection
   Example:
     electrum daemon start
     electrum getaddressunspent <addr>
     electrum daemon status
     electrum daemon stop
   If a daemon is running, the GUI will use it.

# Release 2.0.3 - bugfixes and minor GUI improvements
 * Do not use daemon threads (fix #960)
 * Add a zoom button to receive tab
 * Add exchange rate conversion to receive tab
 * Use Tor's default port number in default proxy config

# Release 2.0.2 - bugfixes
 * Fix transaction sweep (#1066)
 * Fix thread timing bug (#1054)

# Release 2.0.1 - bugfixes
 * Fix critical bug in TREZOR address derivation: passphrases were not
   NFKD normalized. TREZOR users who created a wallet protected by a
   passphrase containing utf-8 characters with diacritics are
   affected. These users will have to open their wallet with version
   2.0 and to move their funds to a new wallet.
 * Use a file socket for the daemon (fixes network dialog issues)
 * Fix crash caused by QR scanner icon when zbar not installed.
 * Fix CosignerPool plugin
 * Label Sync plugin: Fix label sharing between multisig wallets


# Release 2.0

 * Before you upgrade, make sure you have saved your wallet seed on
   paper.

 * Documentation is now hosted on a wiki: http://electrum.orain.org

 * New seed derivation method (not compatible with BIP39). The seed
   phrase includes a version number, that refers to the wallet
   structure. The version number also serves as a checksum, and it
   will prevent the import of seeds from incompatible wallets. Old
   Electrum seeds are still supported.

 * New address derivation (BIP32). Standard wallets are single account
   and use a gap limit of 20.

 * Support for Multisig wallets using parallel BIP32 derivations and
   P2SH addresses ("2 of 2", "2 of 3").

 * Compact serialization format for unsigned or partially signed
   transactions, that includes the BIP32 master public key and
   derivation needed to sign inputs. Serialized transactions can be
   sent to cosigners or to cold storage using QR codes (using Andreas
   Schildbach's base 43 idea).

 * Support for BIP70 payment requests:
   - Verification of the chain of signatures uses tlslite.
   - In the GUI, payment requests are shown in the 'Invoices' tab.

 * Support for hardware wallets: TREZOR (SatoshiLabs) and Btchip (Ledger).

 * Two-factor authentication service by TrustedCoin. This service uses
   "2 of 3" multisig wallets and Google Authenticator. Note that
   wallets protected by this service can be deterministically restored
   from seed, without Trustedcoin's server.

 * Cosigner Pool plugin: encrypted communication channel for multisig
   wallets, to send and receive partially signed transactions.

 * Audio Modem plugin: send and receive transactions by sound.

 * OpenAlias plugin: send bitcoins to aliases verified using DNSSEC.

 * New 'Receive' tab in the GUI:
   - create and manage payment requests, with QR Codes
   - the former 'Receive' tab was renamed to 'Addresses'
   - the former Point of Sale plugin is replaced by a resizable
     window that pops up if you click on the QR code

 * The 'Send' tab in the Qt GUI supports transactions with multiple
   outputs, and raw hexadecimal scripts.

 * The GUI can connect to the Electrum daemon: "electrum -d" will
   start the daemon if it is not already running, and the GUI will
   connect to it. The daemon can serve several clients. It times out
   if no client uses if for more than 5 minutes.

 * The install wizard can be used to import addresses or private
   keys. A watching-only wallet is created by entering a list of
   addresses in the wizard dialog.

 * New file format: Wallets files are saved as JSON. Note that new
   wallet files cannot be read by older versions of Electrum. Old
   wallet files will be converted to the new format; this operation
   may take some time, because public keys will be derived for each
   address of your wallet.

 * The client accepts servers with a CA-signed SSL certificate.

 * ECIES encrypt/decrypt methods, available in the GUI and using
   the command line:
      encrypt <pubkey> <message>
      decrypt <pubkey> <message>

 * The Android GUI has received various updates and it is much more
   stable. Another script was added to Android, called Authenticator,
   that works completely offline: it reads an unsigned transaction
   shown as QR code, signs it and shows the result as a QR code.


# Release 1.9.8

* Electrum servers were upgraded to version 0.9. The new server stores
  a Patrica tree of all UTXOs, an idea proposed by Alan Reiner in the
  bitcointalk forum. This property allows the client to directly
  request the balance of any address. The new commands are:
     1. getaddressbalance <address>
     2. getaddressunspent <address>
     3. getutxoaddress <txid> <pos>

* Command-line commands that require a connection to the network spawn
  a daemon, that remains connected and handles subsequent
  commands. The daemon terminates itself if it remains unused for more
  than one minute. The purpose of this is to make scripting more
  efficient. For example, a bash script using many electrum commands
  will open only one connection.

# Release 1.9.7
* Fix for offline signing
* Various bugfixes
* GUI usability improvements
* Coinbase Buyback plugin

# Release 1.9.6
* During wallet creation, do not write seed to disk until it is encrypted.
* Confirmation dialog if the transaction fee is higher than 1mBTC.
* bugfixes

# Release 1.9.5

* Coin control: select addresses to send from
* Put addresses that have been used in a minimized section (Qt GUI)
* Allow non ascii chars in passwords


# Release 1.9.4
bugfixes: offline transactions

# Release 1.9.3
bugfixes: connection problems, transactions staying unverified

# Release 1.9.2
* fix a syntax error

# Release 1.9.1
* fix regression with --offline mode
* fix regression with --portable mode: use a dedicated directory

# Release 1.9

* The client connects to multiple servers in order to retrieve block headers and find the longest chain
* SSL certificate validation (to prevent MITM)
* Deterministic signatures (RFC 6979)
* Menu to create/restore/open wallets
* Create transactions with multiple outputs from CSV (comma separated values)
* New text gui: stdio
* Plugins are no longer tied to the qt GUI, they can reach all GUIs
* Proxy bugs have been fixed


# Release 1.8.1

* Notification option when receiving new transactions
* Confirm dialogue before sending large amounts
* Alternative datafile location for non-windows systems
* Fix offline wallet creation
* Remove enforced tx fee
* Tray icon improvements
* Various bugfixes


# Release 1.8

* Menubar in classic gui
* Updated the QR Code plugin to enable offline/online wallets to transmit unsigned/signed transactions via QR code.
* Fixed bug where never-confirmed transactions prevented further spending


# Release 1.7.4

* Increase default fee
* fix create and restore in command line
* fix verify message in the gui


# Release 1.7.3:

* Classic GUI can display amounts in mBTC
* Account selector in the classic GUI
* Changed the way the portable flag uses without supplying a -w argument
* Classic GUI asks users to enter their seed on wallet creation


# Release 1.7.2:

* Transactions that are in the same block are displayed in chronological order in the history.
* The client computes transaction priority and rejects zero-fee transactions that need a fee.
* The default fee was lowered to 200 uBTC per kb.
* Due to an internal format change, your history may be pruned when
  you open your wallet for the first time after upgrading to 1.7.2. If
  this is the case, please visit a full server to restore your full
  history. You will only need to do that once.


# Release 1.7.1:  bugfixes.


# Release 1.7

* The Classic GUI can be extended with plugins. Developers who want to
add new features or third-party services to Electrum are invited to
write plugins. Some previously existing and non-essential features of
Electrum (point-of-sale mode, qrcode scanner) were removed from the
core and are now available as plugins.

* The wallet waits for 2 confirmations before creating new
addresses. This makes recovery from seed more robust. Note that it
might create unwanted gaps if you use Electrum 1.7 together with older
versions of Electrum.

* An interactive Python console replaces the 'Wall' tab. The provided
python environment gives users access to the wallet and gui. Most
electrum commands are available as python function in the
console. Custom scripts an be loaded with a "run(filename)"
command. Tab-completions are available.

* The location of the Electrum folder in Windows changed from
LOCALAPPDATA to APPDATA. Discussion on this topic can be found here:
https://bitcointalk.org/index.php?topic=144575.0

* Private keys can be exported from within the classic GUI:
  For a single address, use the address menu (right-click).
  To export the keys of your entire wallet, use the settings dialog (import/export tab).

* It is possible to create, sign and redeem multisig transaction using the
command line interface.  This is made possible by the following new commands:
    dumpprivkey, listunspent, createmultisig, createrawtransaction, decoderawtransaction, signrawtransaction
The syntax of these commands is similar to their bitcoind counterpart.
For an example, see Gavin's tutorial: https://gist.github.com/gavinandresen/3966071

* Offline wallets now work in a way similar to Armory:
  1. user creates an unsigned transaction using the online (watching-only) wallet.
  2. unsigned transaction is copied to the offline computer, and signed by the offline wallet.
  3. signed transaction is copied to the online computer, broadcasted by the online client.
  4. All these steps can be done via the command line interface or the classic GUI.

* Many command line commands have been renamed in order to make the syntax consistent with bitcoind.

# Release 1.6.2

== Classic GUI
* Added new version notification

# Release 1.6.1 (11-01-2013)

== Core
* It is now possible to restore a wallet from MPK (this will create a watching-only wallet)
* A switch button allows to easily switch between Lite and Classic GUI.

== Classic GUI
* Seed and MPK help dialogs were rewritten
* Point of Sale: requested amounts can be expressed in other currencies and are converted to bitcoin.

== Lite GUI
* The receiving button was removed in favor of a menu item to keep it consistent with the history toggle.

# Release 1.6.0 (07-01-2013)

== Core
* (Feature) Add support for importing, signing and verifiying compressed keys
* (Feature) Auto reconnect to random server on disconnect
* (Feature) Ultimate fallback to HTTP port 80 if TCP doesn't work on any server
* (Bug) Under rare circumstances changing password with incorrect password could damage wallet

== Lite GUI
* (Chore) Use blockchain.info for exchange rate data
* (Feature) added currency conversion for BRL, CNY, RUB
* (Feature) Saraha theme
* (Feature) csv import/export for transactions including labels

== Classic GUI
* (Chore) pruning servers now called "p", full servers "f" to avoid confusion with terms
* (Feature) Debits in history shown in red
* (Feature) csv import/export for transactions including labels

# Release 1.5.8 (02-01-2013)

== Core
* (Bug) Fix pending address balance on received coins for pruning servers
* (Bug) Fix history command line option to show output again (regression by SPV)
* (Chore) Add timeout to blockchain headers file download by HTTP
* (Feature) new option: -L, --language: default language used in GUI.

== Lite GUI
* (Bug) Sending to auto-completed contacts works again
* (Chore) Added version number to title bar

== Classic GUI
* (Feature) Language selector in options.

# Release 1.5.7 (18-12-2012)

== Core
* The blockchain headers file is no longer included in the packages, it is downloaded on startup.
* New command line option: -P or --portable, for portable wallets. With this flag, all preferences are saved to the wallet file, and the blockchain headers file is in the same directory as the wallet

== Lite GUI
* (Feature) Added the ability to export your transactions to a CSV file.
* (Feature) Added a label dialog after sending a transaction.
* (Feature) Reworked receiving addresses; instead of a random selection from one of your receiving addresses a new widget will show listing unused addresses.
* (Chore)   Removed server selection. With all the new server options a simple menu item does not suffice anymore.<|MERGE_RESOLUTION|>--- conflicted
+++ resolved
@@ -1,5 +1,3 @@
-<<<<<<< HEAD
-=======
 # Release 4.3.2 - (September 26, 2022)
  * When creating new requests, reuse addresses of expired requests
    (fixes #7927).
@@ -15,7 +13,6 @@
    the snapshot.debian.org archive instead of ubuntu. This should help
    with historical reproducibility. (#7926)
 
->>>>>>> 96af21fa
 # Release 4.3.1 - (August 17, 2022)
  * build: we now also distribute a "source-only"
    Linux-packager-friendly tarball (d0de44a7, #7594), in addition
