from decimal import Decimal

from electrum import util
from electrum.util import (format_satoshis, format_fee_satoshis, parse_URI,
                           is_hash256_str, chunks, is_ip_address, list_enabled_bits,
                           format_satoshis_plain, is_private_netaddress, is_hex_str,
                           is_integer, is_non_negative_integer, is_int_or_float,
<<<<<<< HEAD
                           is_non_negative_int_or_float, is_subpath)
=======
                           is_non_negative_int_or_float, is_subpath, InvalidBitcoinURI)
>>>>>>> 96af21fa

from . import ElectrumTestCase, as_testnet


class TestUtil(ElectrumTestCase):

    def test_format_satoshis(self):
        self.assertEqual("0.00001234", format_satoshis(1234))

    def test_format_satoshis_negative(self):
        self.assertEqual("-0.00001234", format_satoshis(-1234))

    def test_format_satoshis_to_mbtc(self):
        self.assertEqual("0.01234", format_satoshis(1234, decimal_point=5))

    def test_format_satoshis_decimal(self):
        self.assertEqual("0.00001234", format_satoshis(Decimal(1234)))

    def test_format_satoshis_msat_resolution(self):
        self.assertEqual("45831276.",    format_satoshis(Decimal("45831276"), decimal_point=0))
        self.assertEqual("45831276.",    format_satoshis(Decimal("45831275.748"), decimal_point=0))
        self.assertEqual("45831275.75", format_satoshis(Decimal("45831275.748"), decimal_point=0, precision=2))
        self.assertEqual("45831275.748", format_satoshis(Decimal("45831275.748"), decimal_point=0, precision=3))

        self.assertEqual("458312.76",    format_satoshis(Decimal("45831276"), decimal_point=2))
        self.assertEqual("458312.76",    format_satoshis(Decimal("45831275.748"), decimal_point=2))
        self.assertEqual("458312.7575", format_satoshis(Decimal("45831275.748"), decimal_point=2, precision=2))
        self.assertEqual("458312.75748", format_satoshis(Decimal("45831275.748"), decimal_point=2, precision=3))

        self.assertEqual("458.31276", format_satoshis(Decimal("45831276"), decimal_point=5))
        self.assertEqual("458.31276", format_satoshis(Decimal("45831275.748"), decimal_point=5))
        self.assertEqual("458.3127575", format_satoshis(Decimal("45831275.748"), decimal_point=5, precision=2))
        self.assertEqual("458.31275748", format_satoshis(Decimal("45831275.748"), decimal_point=5, precision=3))

    def test_format_fee_float(self):
        self.assertEqual("1.7", format_fee_satoshis(1700/1000))

    def test_format_fee_decimal(self):
        self.assertEqual("1.7", format_fee_satoshis(Decimal("1.7")))

    def test_format_fee_precision(self):
        self.assertEqual("1.666",
                         format_fee_satoshis(1666/1000, precision=6))
        self.assertEqual("1.7",
                         format_fee_satoshis(1666/1000, precision=1))

    def test_format_satoshis_whitespaces(self):
        self.assertEqual("     0.0001234 ", format_satoshis(12340, whitespaces=True))
        self.assertEqual("     0.00001234", format_satoshis(1234, whitespaces=True))
        self.assertEqual("     0.45831275", format_satoshis(Decimal("45831275."), whitespaces=True))
        self.assertEqual("     0.45831275   ", format_satoshis(Decimal("45831275."), whitespaces=True, precision=3))
        self.assertEqual("     0.458312757  ", format_satoshis(Decimal("45831275.7"), whitespaces=True, precision=3))
        self.assertEqual("     0.45831275748", format_satoshis(Decimal("45831275.748"), whitespaces=True, precision=3))

    def test_format_satoshis_whitespaces_negative(self):
        self.assertEqual("    -0.0001234 ", format_satoshis(-12340, whitespaces=True))
        self.assertEqual("    -0.00001234", format_satoshis(-1234, whitespaces=True))

    def test_format_satoshis_diff_positive(self):
        self.assertEqual("+0.00001234", format_satoshis(1234, is_diff=True))
        self.assertEqual("+456789.00001234", format_satoshis(45678900001234, is_diff=True))

    def test_format_satoshis_diff_negative(self):
        self.assertEqual("-0.00001234", format_satoshis(-1234, is_diff=True))
        self.assertEqual("-456789.00001234", format_satoshis(-45678900001234, is_diff=True))

    def test_format_satoshis_add_thousands_sep(self):
        self.assertEqual("178 890 000.", format_satoshis(Decimal(178890000), decimal_point=0, add_thousands_sep=True))
        self.assertEqual("458 312.757 48", format_satoshis(Decimal("45831275.748"), decimal_point=2, add_thousands_sep=True, precision=5))
        # is_diff
        self.assertEqual("+4 583 127.574 8", format_satoshis(Decimal("45831275.748"), decimal_point=1, is_diff=True, add_thousands_sep=True, precision=4))
        self.assertEqual("+456 789 112.004 56", format_satoshis(Decimal("456789112.00456"), decimal_point=0, is_diff=True, add_thousands_sep=True, precision=5))
        self.assertEqual("-0.000 012 34", format_satoshis(-1234, is_diff=True, add_thousands_sep=True))
        self.assertEqual("-456 789.000 012 34", format_satoshis(-45678900001234, is_diff=True, add_thousands_sep=True))
        # num_zeros
        self.assertEqual("-456 789.123 400", format_satoshis(-45678912340000, num_zeros=6, add_thousands_sep=True))
        self.assertEqual("-456 789.123 4", format_satoshis(-45678912340000, num_zeros=2, add_thousands_sep=True))
        # whitespaces
        self.assertEqual("      1 432.731 11", format_satoshis(143273111, decimal_point=5, add_thousands_sep=True, whitespaces=True))
        self.assertEqual("      1 432.731   ", format_satoshis(143273100, decimal_point=5, add_thousands_sep=True, whitespaces=True))
        self.assertEqual(" 67 891 432.731   ", format_satoshis(6789143273100, decimal_point=5, add_thousands_sep=True, whitespaces=True))
        self.assertEqual("       143 273 100.", format_satoshis(143273100, decimal_point=0, add_thousands_sep=True, whitespaces=True))
        self.assertEqual(" 6 789 143 273 100.", format_satoshis(6789143273100, decimal_point=0, add_thousands_sep=True, whitespaces=True))
        self.assertEqual("56 789 143 273 100.", format_satoshis(56789143273100, decimal_point=0, add_thousands_sep=True, whitespaces=True))

    def test_format_satoshis_plain(self):
        self.assertEqual("0.00001234", format_satoshis_plain(1234))

    def test_format_satoshis_plain_decimal(self):
        self.assertEqual("0.00001234", format_satoshis_plain(Decimal(1234)))

    def test_format_satoshis_plain_to_mbtc(self):
        self.assertEqual("0.01234", format_satoshis_plain(1234, decimal_point=5))

    def _do_test_parse_URI(self, uri, expected):
        result = parse_URI(uri)
        self.assertEqual(expected, result)

    def test_parse_URI_address(self):
        self._do_test_parse_URI('globalboost:15mKKb2eos1hWa6tisdPwwDC1a5J1y9nma',
                                {'address': '15mKKb2eos1hWa6tisdPwwDC1a5J1y9nma'})

    def test_parse_URI_only_address(self):
        self._do_test_parse_URI('15mKKb2eos1hWa6tisdPwwDC1a5J1y9nma',
                                {'address': '15mKKb2eos1hWa6tisdPwwDC1a5J1y9nma'})


    def test_parse_URI_address_label(self):
        self._do_test_parse_URI('globalboost:15mKKb2eos1hWa6tisdPwwDC1a5J1y9nma?label=electrum%20test',
                                {'address': '15mKKb2eos1hWa6tisdPwwDC1a5J1y9nma', 'label': 'electrum test'})

    def test_parse_URI_address_message(self):
        self._do_test_parse_URI('globalboost:15mKKb2eos1hWa6tisdPwwDC1a5J1y9nma?message=electrum%20test',
                                {'address': '15mKKb2eos1hWa6tisdPwwDC1a5J1y9nma', 'message': 'electrum test', 'memo': 'electrum test'})

    def test_parse_URI_address_amount(self):
        self._do_test_parse_URI('globalboost:15mKKb2eos1hWa6tisdPwwDC1a5J1y9nma?amount=0.0003',
                                {'address': '15mKKb2eos1hWa6tisdPwwDC1a5J1y9nma', 'amount': 30000})

    def test_parse_URI_address_request_url(self):
        self._do_test_parse_URI('globalboost:15mKKb2eos1hWa6tisdPwwDC1a5J1y9nma?r=http://domain.tld/page?h%3D2a8628fc2fbe',
                                {'address': '15mKKb2eos1hWa6tisdPwwDC1a5J1y9nma', 'r': 'http://domain.tld/page?h=2a8628fc2fbe'})

    def test_parse_URI_ignore_args(self):
        self._do_test_parse_URI('globalboost:15mKKb2eos1hWa6tisdPwwDC1a5J1y9nma?test=test',
                                {'address': '15mKKb2eos1hWa6tisdPwwDC1a5J1y9nma', 'test': 'test'})

    def test_parse_URI_multiple_args(self):
        self._do_test_parse_URI('globalboost:15mKKb2eos1hWa6tisdPwwDC1a5J1y9nma?amount=0.00004&label=electrum-test&message=electrum%20test&test=none&r=http://domain.tld/page',
                                {'address': '15mKKb2eos1hWa6tisdPwwDC1a5J1y9nma', 'amount': 4000, 'label': 'electrum-test', 'message': u'electrum test', 'memo': u'electrum test', 'r': 'http://domain.tld/page', 'test': 'none'})

    def test_parse_URI_no_address_request_url(self):
        self._do_test_parse_URI('globalboost:?r=http://domain.tld/page?h%3D2a8628fc2fbe',
                                {'r': 'http://domain.tld/page?h=2a8628fc2fbe'})

    def test_parse_URI_invalid_address(self):
<<<<<<< HEAD
        self.assertRaises(BaseException, parse_URI, 'globalboost:invalidaddress')

    def test_parse_URI_invalid(self):
        self.assertRaises(BaseException, parse_URI, 'notglobalboost:15mKKb2eos1hWa6tisdPwwDC1a5J1y9nma')

    def test_parse_URI_parameter_polution(self):
        self.assertRaises(Exception, parse_URI, 'globalboost:15mKKb2eos1hWa6tisdPwwDC1a5J1y9nma?amount=0.0003&label=test&amount=30.0')
=======
        self.assertRaises(InvalidBitcoinURI, parse_URI, 'bitcoin:invalidaddress')

    def test_parse_URI_invalid(self):
        self.assertRaises(InvalidBitcoinURI, parse_URI, 'notbitcoin:15mKKb2eos1hWa6tisdPwwDC1a5J1y9nma')

    def test_parse_URI_parameter_pollution(self):
        self.assertRaises(InvalidBitcoinURI, parse_URI, 'bitcoin:15mKKb2eos1hWa6tisdPwwDC1a5J1y9nma?amount=0.0003&label=test&amount=30.0')

    @as_testnet
    def test_parse_URI_lightning_consistency(self):
        # bip21 uri that *only* includes a "lightning" key. LN part does not have fallback address
        self._do_test_parse_URI('bitcoin:?lightning=lntb700u1p3kqy0cpp5azvqy3wez7hcz3ka7tpqqvw5mpsa7fknxl4ca7a7669kswhf0hgqsp5qxhxul9k88w2nsk643elzuu4nepwkq052ek79esmz47yj6lfrhuqdqvw3jhxapjxcmscqzynxq8zals8sq9q7sqqqqqqqqqqqqqqqqqqqqqqqqq9qsqyznyzw55q63yytup920n9qcsnh6qqht48maapzgadll2qy5vheeq26crapt0rcv9aqmpm93ljkapgtc05keud9jhlasns795fylfdjsphud9uh',
                                {'lightning': 'lntb700u1p3kqy0cpp5azvqy3wez7hcz3ka7tpqqvw5mpsa7fknxl4ca7a7669kswhf0hgqsp5qxhxul9k88w2nsk643elzuu4nepwkq052ek79esmz47yj6lfrhuqdqvw3jhxapjxcmscqzynxq8zals8sq9q7sqqqqqqqqqqqqqqqqqqqqqqqqq9qsqyznyzw55q63yytup920n9qcsnh6qqht48maapzgadll2qy5vheeq26crapt0rcv9aqmpm93ljkapgtc05keud9jhlasns795fylfdjsphud9uh'})
        # bip21 uri that *only* includes a "lightning" key. LN part has fallback address
        self._do_test_parse_URI('bitcoin:?lightning=lntb700u1p3kqy26pp5l7rj7w0u5sdsj24umzdlhdhkk8a597sn865rhap4h4jenjefdk7ssp5d9zjr96ezp89gsyenfse5f4jn9ls29p0awvp0zxlt6tpzn2m3j5qdqvw3jhxapjxcmqcqzynxq8zals8sq9q7sqqqqqqqqqqqqqqqqqqqqqqqqq9qsqfppqu5ua3szskclyd48wlfdwfd32j65phxy9vu8dmmk3u20u0e0yqw484xzn4hc3cux6kk2wenhw7zy0mseu9ntpk9l4fws2d46svzszrc6mqy535740ks9j22w67fw0x4dt8w2hhzspcqakql',
                                {'lightning': 'lntb700u1p3kqy26pp5l7rj7w0u5sdsj24umzdlhdhkk8a597sn865rhap4h4jenjefdk7ssp5d9zjr96ezp89gsyenfse5f4jn9ls29p0awvp0zxlt6tpzn2m3j5qdqvw3jhxapjxcmqcqzynxq8zals8sq9q7sqqqqqqqqqqqqqqqqqqqqqqqqq9qsqfppqu5ua3szskclyd48wlfdwfd32j65phxy9vu8dmmk3u20u0e0yqw484xzn4hc3cux6kk2wenhw7zy0mseu9ntpk9l4fws2d46svzszrc6mqy535740ks9j22w67fw0x4dt8w2hhzspcqakql'})
        # bip21 uri that includes "lightning" key. LN part does not have fallback address
        self._do_test_parse_URI('bitcoin:tb1qu5ua3szskclyd48wlfdwfd32j65phxy9yf7ytl?amount=0.0007&message=test266&lightning=lntb700u1p3kqy0cpp5azvqy3wez7hcz3ka7tpqqvw5mpsa7fknxl4ca7a7669kswhf0hgqsp5qxhxul9k88w2nsk643elzuu4nepwkq052ek79esmz47yj6lfrhuqdqvw3jhxapjxcmscqzynxq8zals8sq9q7sqqqqqqqqqqqqqqqqqqqqqqqqq9qsqyznyzw55q63yytup920n9qcsnh6qqht48maapzgadll2qy5vheeq26crapt0rcv9aqmpm93ljkapgtc05keud9jhlasns795fylfdjsphud9uh',
                                {'address': 'tb1qu5ua3szskclyd48wlfdwfd32j65phxy9yf7ytl',
                                 'amount': 70000,
                                 'lightning': 'lntb700u1p3kqy0cpp5azvqy3wez7hcz3ka7tpqqvw5mpsa7fknxl4ca7a7669kswhf0hgqsp5qxhxul9k88w2nsk643elzuu4nepwkq052ek79esmz47yj6lfrhuqdqvw3jhxapjxcmscqzynxq8zals8sq9q7sqqqqqqqqqqqqqqqqqqqqqqqqq9qsqyznyzw55q63yytup920n9qcsnh6qqht48maapzgadll2qy5vheeq26crapt0rcv9aqmpm93ljkapgtc05keud9jhlasns795fylfdjsphud9uh',
                                 'memo': 'test266',
                                 'message': 'test266'})
        # bip21 uri that includes "lightning" key. LN part has fallback address
        self._do_test_parse_URI('bitcoin:tb1qu5ua3szskclyd48wlfdwfd32j65phxy9yf7ytl?amount=0.0007&message=test266&lightning=lntb700u1p3kqy26pp5l7rj7w0u5sdsj24umzdlhdhkk8a597sn865rhap4h4jenjefdk7ssp5d9zjr96ezp89gsyenfse5f4jn9ls29p0awvp0zxlt6tpzn2m3j5qdqvw3jhxapjxcmqcqzynxq8zals8sq9q7sqqqqqqqqqqqqqqqqqqqqqqqqq9qsqfppqu5ua3szskclyd48wlfdwfd32j65phxy9vu8dmmk3u20u0e0yqw484xzn4hc3cux6kk2wenhw7zy0mseu9ntpk9l4fws2d46svzszrc6mqy535740ks9j22w67fw0x4dt8w2hhzspcqakql',
                                {'address': 'tb1qu5ua3szskclyd48wlfdwfd32j65phxy9yf7ytl',
                                 'amount': 70000,
                                 'lightning': 'lntb700u1p3kqy26pp5l7rj7w0u5sdsj24umzdlhdhkk8a597sn865rhap4h4jenjefdk7ssp5d9zjr96ezp89gsyenfse5f4jn9ls29p0awvp0zxlt6tpzn2m3j5qdqvw3jhxapjxcmqcqzynxq8zals8sq9q7sqqqqqqqqqqqqqqqqqqqqqqqqq9qsqfppqu5ua3szskclyd48wlfdwfd32j65phxy9vu8dmmk3u20u0e0yqw484xzn4hc3cux6kk2wenhw7zy0mseu9ntpk9l4fws2d46svzszrc6mqy535740ks9j22w67fw0x4dt8w2hhzspcqakql',
                                 'memo': 'test266',
                                 'message': 'test266'})
        # bip21 uri that includes "lightning" key. LN part has fallback address BUT it mismatches the top-level address
        self.assertRaises(InvalidBitcoinURI, parse_URI, 'bitcoin:tb1qvu0c9xme0ul3gzx4nzqdgxsu25acuk9wvsj2j2?amount=0.0007&message=test266&lightning=lntb700u1p3kqy26pp5l7rj7w0u5sdsj24umzdlhdhkk8a597sn865rhap4h4jenjefdk7ssp5d9zjr96ezp89gsyenfse5f4jn9ls29p0awvp0zxlt6tpzn2m3j5qdqvw3jhxapjxcmqcqzynxq8zals8sq9q7sqqqqqqqqqqqqqqqqqqqqqqqqq9qsqfppqu5ua3szskclyd48wlfdwfd32j65phxy9vu8dmmk3u20u0e0yqw484xzn4hc3cux6kk2wenhw7zy0mseu9ntpk9l4fws2d46svzszrc6mqy535740ks9j22w67fw0x4dt8w2hhzspcqakql')
        # bip21 uri that includes "lightning" key. top-level amount mismatches LN amount
        self.assertRaises(InvalidBitcoinURI, parse_URI, 'bitcoin:tb1qu5ua3szskclyd48wlfdwfd32j65phxy9yf7ytl?amount=0.0008&message=test266&lightning=lntb700u1p3kqy26pp5l7rj7w0u5sdsj24umzdlhdhkk8a597sn865rhap4h4jenjefdk7ssp5d9zjr96ezp89gsyenfse5f4jn9ls29p0awvp0zxlt6tpzn2m3j5qdqvw3jhxapjxcmqcqzynxq8zals8sq9q7sqqqqqqqqqqqqqqqqqqqqqqqqq9qsqfppqu5ua3szskclyd48wlfdwfd32j65phxy9vu8dmmk3u20u0e0yqw484xzn4hc3cux6kk2wenhw7zy0mseu9ntpk9l4fws2d46svzszrc6mqy535740ks9j22w67fw0x4dt8w2hhzspcqakql')
        # bip21 uri that includes "lightning" key with garbage unparseable value
        self.assertRaises(InvalidBitcoinURI, parse_URI, 'bitcoin:tb1qu5ua3szskclyd48wlfdwfd32j65phxy9yf7ytl?amount=0.0008&message=test266&lightning=lntb700u1p3kqy26pp5l7rj7w0u5sdsj24umzdlhdasdasdasdasd')
>>>>>>> 96af21fa

    def test_is_hash256_str(self):
        self.assertTrue(is_hash256_str('09a4c03e3bdf83bbe3955f907ee52da4fc12f4813d459bc75228b64ad08617c7'))
        self.assertTrue(is_hash256_str('2A5C3F4062E4F2FCCE7A1C7B4310CB647B327409F580F4ED72CB8FC0B1804DFA'))
        self.assertTrue(is_hash256_str('00' * 32))

        self.assertFalse(is_hash256_str('00' * 33))
        self.assertFalse(is_hash256_str('qweqwe'))
        self.assertFalse(is_hash256_str(None))
        self.assertFalse(is_hash256_str(7))

    def test_is_hex_str(self):
        self.assertTrue(is_hex_str('09a4'))
        self.assertTrue(is_hex_str('abCD'))
        self.assertTrue(is_hex_str('2A5C3F4062E4F2FCCE7A1C7B4310CB647B327409F580F4ED72CB8FC0B1804DFA'))
        self.assertTrue(is_hex_str('00' * 33))

        self.assertFalse(is_hex_str('0x09a4'))
        self.assertFalse(is_hex_str('2A 5C3F'))
        self.assertFalse(is_hex_str(' 2A5C3F'))
        self.assertFalse(is_hex_str('2A5C3F '))
        self.assertFalse(is_hex_str('000'))
        self.assertFalse(is_hex_str('123'))
        self.assertFalse(is_hex_str('0x123'))
        self.assertFalse(is_hex_str('qweqwe'))
        self.assertFalse(is_hex_str(b'09a4'))
        self.assertFalse(is_hex_str(b'\x09\xa4'))
        self.assertFalse(is_hex_str(None))
        self.assertFalse(is_hex_str(7))
        self.assertFalse(is_hex_str(7.2))

    def test_is_integer(self):
        self.assertTrue(is_integer(7))
        self.assertTrue(is_integer(0))
        self.assertTrue(is_integer(-1))
        self.assertTrue(is_integer(-7))

        self.assertFalse(is_integer(Decimal("2.0")))
        self.assertFalse(is_integer(Decimal(2.0)))
        self.assertFalse(is_integer(Decimal(2)))
        self.assertFalse(is_integer(0.72))
        self.assertFalse(is_integer(2.0))
        self.assertFalse(is_integer(-2.0))
        self.assertFalse(is_integer('09a4'))
        self.assertFalse(is_integer('2A5C3F4062E4F2FCCE7A1C7B4310CB647B327409F580F4ED72CB8FC0B1804DFA'))
        self.assertFalse(is_integer('000'))
        self.assertFalse(is_integer('qweqwe'))
        self.assertFalse(is_integer(None))

    def test_is_non_negative_integer(self):
        self.assertTrue(is_non_negative_integer(7))
        self.assertTrue(is_non_negative_integer(0))

        self.assertFalse(is_non_negative_integer(Decimal("2.0")))
        self.assertFalse(is_non_negative_integer(Decimal(2.0)))
        self.assertFalse(is_non_negative_integer(Decimal(2)))
        self.assertFalse(is_non_negative_integer(0.72))
        self.assertFalse(is_non_negative_integer(2.0))
        self.assertFalse(is_non_negative_integer(-2.0))
        self.assertFalse(is_non_negative_integer(-1))
        self.assertFalse(is_non_negative_integer(-7))
        self.assertFalse(is_non_negative_integer('09a4'))
        self.assertFalse(is_non_negative_integer('2A5C3F4062E4F2FCCE7A1C7B4310CB647B327409F580F4ED72CB8FC0B1804DFA'))
        self.assertFalse(is_non_negative_integer('000'))
        self.assertFalse(is_non_negative_integer('qweqwe'))
        self.assertFalse(is_non_negative_integer(None))

    def test_is_int_or_float(self):
        self.assertTrue(is_int_or_float(7))
        self.assertTrue(is_int_or_float(0))
        self.assertTrue(is_int_or_float(-1))
        self.assertTrue(is_int_or_float(-7))
        self.assertTrue(is_int_or_float(0.72))
        self.assertTrue(is_int_or_float(2.0))
        self.assertTrue(is_int_or_float(-2.0))

        self.assertFalse(is_int_or_float(Decimal("2.0")))
        self.assertFalse(is_int_or_float(Decimal(2.0)))
        self.assertFalse(is_int_or_float(Decimal(2)))
        self.assertFalse(is_int_or_float('09a4'))
        self.assertFalse(is_int_or_float('2A5C3F4062E4F2FCCE7A1C7B4310CB647B327409F580F4ED72CB8FC0B1804DFA'))
        self.assertFalse(is_int_or_float('000'))
        self.assertFalse(is_int_or_float('qweqwe'))
        self.assertFalse(is_int_or_float(None))

    def test_is_non_negative_int_or_float(self):
        self.assertTrue(is_non_negative_int_or_float(7))
        self.assertTrue(is_non_negative_int_or_float(0))
        self.assertTrue(is_non_negative_int_or_float(0.0))
        self.assertTrue(is_non_negative_int_or_float(0.72))
        self.assertTrue(is_non_negative_int_or_float(2.0))

        self.assertFalse(is_non_negative_int_or_float(-1))
        self.assertFalse(is_non_negative_int_or_float(-7))
        self.assertFalse(is_non_negative_int_or_float(-2.0))
        self.assertFalse(is_non_negative_int_or_float(Decimal("2.0")))
        self.assertFalse(is_non_negative_int_or_float(Decimal(2.0)))
        self.assertFalse(is_non_negative_int_or_float(Decimal(2)))
        self.assertFalse(is_non_negative_int_or_float('09a4'))
        self.assertFalse(is_non_negative_int_or_float('2A5C3F4062E4F2FCCE7A1C7B4310CB647B327409F580F4ED72CB8FC0B1804DFA'))
        self.assertFalse(is_non_negative_int_or_float('000'))
        self.assertFalse(is_non_negative_int_or_float('qweqwe'))
        self.assertFalse(is_non_negative_int_or_float(None))

    def test_chunks(self):
        self.assertEqual([[1, 2], [3, 4], [5]],
                         list(chunks([1, 2, 3, 4, 5], 2)))
        self.assertEqual([], list(chunks(b'', 64)))
        self.assertEqual([b'12', b'34', b'56'],
                         list(chunks(b'123456', 2)))
        with self.assertRaises(ValueError):
            list(chunks([1, 2, 3], 0))

    def test_list_enabled_bits(self):
        self.assertEqual((0, 2, 3, 6), list_enabled_bits(77))
        self.assertEqual((), list_enabled_bits(0))

    def test_is_ip_address(self):
        self.assertTrue(is_ip_address("127.0.0.1"))
        #self.assertTrue(is_ip_address("127.000.000.1"))  # disabled as result differs based on python version
        self.assertTrue(is_ip_address("255.255.255.255"))
        self.assertFalse(is_ip_address("255.255.256.255"))
        self.assertFalse(is_ip_address("123.456.789.000"))
        self.assertTrue(is_ip_address("2001:0db8:0000:0000:0000:ff00:0042:8329"))
        self.assertTrue(is_ip_address("2001:db8:0:0:0:ff00:42:8329"))
        self.assertTrue(is_ip_address("2001:db8::ff00:42:8329"))
        self.assertFalse(is_ip_address("2001:::db8::ff00:42:8329"))
        self.assertTrue(is_ip_address("::1"))
        self.assertFalse(is_ip_address("2001:db8:0:0:g:ff00:42:8329"))
        self.assertFalse(is_ip_address("lol"))
        self.assertFalse(is_ip_address(":@ASD:@AS\x77\x22\xff¬!"))

    def test_is_private_netaddress(self):
        self.assertTrue(is_private_netaddress("127.0.0.1"))
        self.assertTrue(is_private_netaddress("127.5.6.7"))
        self.assertTrue(is_private_netaddress("::1"))
        self.assertTrue(is_private_netaddress("[::1]"))
        self.assertTrue(is_private_netaddress("localhost"))
        self.assertTrue(is_private_netaddress("localhost."))
        self.assertFalse(is_private_netaddress("[::2]"))
        self.assertFalse(is_private_netaddress("2a00:1450:400e:80d::200e"))
        self.assertFalse(is_private_netaddress("[2a00:1450:400e:80d::200e]"))
        self.assertFalse(is_private_netaddress("8.8.8.8"))
        self.assertFalse(is_private_netaddress("example.com"))

    def test_is_subpath(self):
        self.assertTrue(util.is_subpath("/a/b/c/d/e", "/"))
        self.assertTrue(util.is_subpath("/a/b/c/d/e", "/a"))
        self.assertTrue(util.is_subpath("/a/b/c/d/e", "/a/"))
        self.assertTrue(util.is_subpath("/a/b/c/d/e", "/a/b/c/"))
        self.assertTrue(util.is_subpath("/a/b/c/d/e/", "/a/b/c/"))
        self.assertTrue(util.is_subpath("/a/b/c/d/e/", "/a/b/c"))
        self.assertTrue(util.is_subpath("/a/b/c/d/e/", "/a/b/c/d/e/"))
        self.assertTrue(util.is_subpath("/", "/"))
        self.assertTrue(util.is_subpath("a/b/c", "a"))
        self.assertTrue(util.is_subpath("a/b/c", "a/"))
        self.assertTrue(util.is_subpath("a/b/c", "a/b"))
        self.assertTrue(util.is_subpath("a/b/c", "a/b/c"))

        self.assertFalse(util.is_subpath("/a/b/c/d/e/", "/b"))
        self.assertFalse(util.is_subpath("/a/b/c/d/e/", "/b/c/"))
        self.assertFalse(util.is_subpath("/a/b/c", "/a/b/c/d/e/"))
        self.assertFalse(util.is_subpath("/a/b/c", "a"))
        self.assertFalse(util.is_subpath("/a/b/c", "c"))
        self.assertFalse(util.is_subpath("a", "/a/b/c"))
        self.assertFalse(util.is_subpath("c", "/a/b/c"))<|MERGE_RESOLUTION|>--- conflicted
+++ resolved
@@ -5,11 +5,7 @@
                            is_hash256_str, chunks, is_ip_address, list_enabled_bits,
                            format_satoshis_plain, is_private_netaddress, is_hex_str,
                            is_integer, is_non_negative_integer, is_int_or_float,
-<<<<<<< HEAD
-                           is_non_negative_int_or_float, is_subpath)
-=======
                            is_non_negative_int_or_float, is_subpath, InvalidBitcoinURI)
->>>>>>> 96af21fa
 
 from . import ElectrumTestCase, as_testnet
 
@@ -146,52 +142,42 @@
                                 {'r': 'http://domain.tld/page?h=2a8628fc2fbe'})
 
     def test_parse_URI_invalid_address(self):
-<<<<<<< HEAD
-        self.assertRaises(BaseException, parse_URI, 'globalboost:invalidaddress')
+        self.assertRaises(InvalidBitcoinURI, parse_URI, 'globalboost:invalidaddress')
 
     def test_parse_URI_invalid(self):
-        self.assertRaises(BaseException, parse_URI, 'notglobalboost:15mKKb2eos1hWa6tisdPwwDC1a5J1y9nma')
-
-    def test_parse_URI_parameter_polution(self):
-        self.assertRaises(Exception, parse_URI, 'globalboost:15mKKb2eos1hWa6tisdPwwDC1a5J1y9nma?amount=0.0003&label=test&amount=30.0')
-=======
-        self.assertRaises(InvalidBitcoinURI, parse_URI, 'bitcoin:invalidaddress')
-
-    def test_parse_URI_invalid(self):
-        self.assertRaises(InvalidBitcoinURI, parse_URI, 'notbitcoin:15mKKb2eos1hWa6tisdPwwDC1a5J1y9nma')
+        self.assertRaises(InvalidBitcoinURI, parse_URI, 'notglobalboost:15mKKb2eos1hWa6tisdPwwDC1a5J1y9nma')
 
     def test_parse_URI_parameter_pollution(self):
-        self.assertRaises(InvalidBitcoinURI, parse_URI, 'bitcoin:15mKKb2eos1hWa6tisdPwwDC1a5J1y9nma?amount=0.0003&label=test&amount=30.0')
+        self.assertRaises(InvalidBitcoinURI, parse_URI, 'globalboost:15mKKb2eos1hWa6tisdPwwDC1a5J1y9nma?amount=0.0003&label=test&amount=30.0')
 
     @as_testnet
     def test_parse_URI_lightning_consistency(self):
         # bip21 uri that *only* includes a "lightning" key. LN part does not have fallback address
-        self._do_test_parse_URI('bitcoin:?lightning=lntb700u1p3kqy0cpp5azvqy3wez7hcz3ka7tpqqvw5mpsa7fknxl4ca7a7669kswhf0hgqsp5qxhxul9k88w2nsk643elzuu4nepwkq052ek79esmz47yj6lfrhuqdqvw3jhxapjxcmscqzynxq8zals8sq9q7sqqqqqqqqqqqqqqqqqqqqqqqqq9qsqyznyzw55q63yytup920n9qcsnh6qqht48maapzgadll2qy5vheeq26crapt0rcv9aqmpm93ljkapgtc05keud9jhlasns795fylfdjsphud9uh',
+        self._do_test_parse_URI('globalboost:?lightning=lntb700u1p3kqy0cpp5azvqy3wez7hcz3ka7tpqqvw5mpsa7fknxl4ca7a7669kswhf0hgqsp5qxhxul9k88w2nsk643elzuu4nepwkq052ek79esmz47yj6lfrhuqdqvw3jhxapjxcmscqzynxq8zals8sq9q7sqqqqqqqqqqqqqqqqqqqqqqqqq9qsqyznyzw55q63yytup920n9qcsnh6qqht48maapzgadll2qy5vheeq26crapt0rcv9aqmpm93ljkapgtc05keud9jhlasns795fylfdjsphud9uh',
                                 {'lightning': 'lntb700u1p3kqy0cpp5azvqy3wez7hcz3ka7tpqqvw5mpsa7fknxl4ca7a7669kswhf0hgqsp5qxhxul9k88w2nsk643elzuu4nepwkq052ek79esmz47yj6lfrhuqdqvw3jhxapjxcmscqzynxq8zals8sq9q7sqqqqqqqqqqqqqqqqqqqqqqqqq9qsqyznyzw55q63yytup920n9qcsnh6qqht48maapzgadll2qy5vheeq26crapt0rcv9aqmpm93ljkapgtc05keud9jhlasns795fylfdjsphud9uh'})
         # bip21 uri that *only* includes a "lightning" key. LN part has fallback address
-        self._do_test_parse_URI('bitcoin:?lightning=lntb700u1p3kqy26pp5l7rj7w0u5sdsj24umzdlhdhkk8a597sn865rhap4h4jenjefdk7ssp5d9zjr96ezp89gsyenfse5f4jn9ls29p0awvp0zxlt6tpzn2m3j5qdqvw3jhxapjxcmqcqzynxq8zals8sq9q7sqqqqqqqqqqqqqqqqqqqqqqqqq9qsqfppqu5ua3szskclyd48wlfdwfd32j65phxy9vu8dmmk3u20u0e0yqw484xzn4hc3cux6kk2wenhw7zy0mseu9ntpk9l4fws2d46svzszrc6mqy535740ks9j22w67fw0x4dt8w2hhzspcqakql',
+        self._do_test_parse_URI('globalboost:?lightning=lntb700u1p3kqy26pp5l7rj7w0u5sdsj24umzdlhdhkk8a597sn865rhap4h4jenjefdk7ssp5d9zjr96ezp89gsyenfse5f4jn9ls29p0awvp0zxlt6tpzn2m3j5qdqvw3jhxapjxcmqcqzynxq8zals8sq9q7sqqqqqqqqqqqqqqqqqqqqqqqqq9qsqfppqu5ua3szskclyd48wlfdwfd32j65phxy9vu8dmmk3u20u0e0yqw484xzn4hc3cux6kk2wenhw7zy0mseu9ntpk9l4fws2d46svzszrc6mqy535740ks9j22w67fw0x4dt8w2hhzspcqakql',
                                 {'lightning': 'lntb700u1p3kqy26pp5l7rj7w0u5sdsj24umzdlhdhkk8a597sn865rhap4h4jenjefdk7ssp5d9zjr96ezp89gsyenfse5f4jn9ls29p0awvp0zxlt6tpzn2m3j5qdqvw3jhxapjxcmqcqzynxq8zals8sq9q7sqqqqqqqqqqqqqqqqqqqqqqqqq9qsqfppqu5ua3szskclyd48wlfdwfd32j65phxy9vu8dmmk3u20u0e0yqw484xzn4hc3cux6kk2wenhw7zy0mseu9ntpk9l4fws2d46svzszrc6mqy535740ks9j22w67fw0x4dt8w2hhzspcqakql'})
         # bip21 uri that includes "lightning" key. LN part does not have fallback address
-        self._do_test_parse_URI('bitcoin:tb1qu5ua3szskclyd48wlfdwfd32j65phxy9yf7ytl?amount=0.0007&message=test266&lightning=lntb700u1p3kqy0cpp5azvqy3wez7hcz3ka7tpqqvw5mpsa7fknxl4ca7a7669kswhf0hgqsp5qxhxul9k88w2nsk643elzuu4nepwkq052ek79esmz47yj6lfrhuqdqvw3jhxapjxcmscqzynxq8zals8sq9q7sqqqqqqqqqqqqqqqqqqqqqqqqq9qsqyznyzw55q63yytup920n9qcsnh6qqht48maapzgadll2qy5vheeq26crapt0rcv9aqmpm93ljkapgtc05keud9jhlasns795fylfdjsphud9uh',
+        self._do_test_parse_URI('globalboost:tb1qu5ua3szskclyd48wlfdwfd32j65phxy9yf7ytl?amount=0.0007&message=test266&lightning=lntb700u1p3kqy0cpp5azvqy3wez7hcz3ka7tpqqvw5mpsa7fknxl4ca7a7669kswhf0hgqsp5qxhxul9k88w2nsk643elzuu4nepwkq052ek79esmz47yj6lfrhuqdqvw3jhxapjxcmscqzynxq8zals8sq9q7sqqqqqqqqqqqqqqqqqqqqqqqqq9qsqyznyzw55q63yytup920n9qcsnh6qqht48maapzgadll2qy5vheeq26crapt0rcv9aqmpm93ljkapgtc05keud9jhlasns795fylfdjsphud9uh',
                                 {'address': 'tb1qu5ua3szskclyd48wlfdwfd32j65phxy9yf7ytl',
                                  'amount': 70000,
                                  'lightning': 'lntb700u1p3kqy0cpp5azvqy3wez7hcz3ka7tpqqvw5mpsa7fknxl4ca7a7669kswhf0hgqsp5qxhxul9k88w2nsk643elzuu4nepwkq052ek79esmz47yj6lfrhuqdqvw3jhxapjxcmscqzynxq8zals8sq9q7sqqqqqqqqqqqqqqqqqqqqqqqqq9qsqyznyzw55q63yytup920n9qcsnh6qqht48maapzgadll2qy5vheeq26crapt0rcv9aqmpm93ljkapgtc05keud9jhlasns795fylfdjsphud9uh',
                                  'memo': 'test266',
                                  'message': 'test266'})
         # bip21 uri that includes "lightning" key. LN part has fallback address
-        self._do_test_parse_URI('bitcoin:tb1qu5ua3szskclyd48wlfdwfd32j65phxy9yf7ytl?amount=0.0007&message=test266&lightning=lntb700u1p3kqy26pp5l7rj7w0u5sdsj24umzdlhdhkk8a597sn865rhap4h4jenjefdk7ssp5d9zjr96ezp89gsyenfse5f4jn9ls29p0awvp0zxlt6tpzn2m3j5qdqvw3jhxapjxcmqcqzynxq8zals8sq9q7sqqqqqqqqqqqqqqqqqqqqqqqqq9qsqfppqu5ua3szskclyd48wlfdwfd32j65phxy9vu8dmmk3u20u0e0yqw484xzn4hc3cux6kk2wenhw7zy0mseu9ntpk9l4fws2d46svzszrc6mqy535740ks9j22w67fw0x4dt8w2hhzspcqakql',
+        self._do_test_parse_URI('globalboost:tb1qu5ua3szskclyd48wlfdwfd32j65phxy9yf7ytl?amount=0.0007&message=test266&lightning=lntb700u1p3kqy26pp5l7rj7w0u5sdsj24umzdlhdhkk8a597sn865rhap4h4jenjefdk7ssp5d9zjr96ezp89gsyenfse5f4jn9ls29p0awvp0zxlt6tpzn2m3j5qdqvw3jhxapjxcmqcqzynxq8zals8sq9q7sqqqqqqqqqqqqqqqqqqqqqqqqq9qsqfppqu5ua3szskclyd48wlfdwfd32j65phxy9vu8dmmk3u20u0e0yqw484xzn4hc3cux6kk2wenhw7zy0mseu9ntpk9l4fws2d46svzszrc6mqy535740ks9j22w67fw0x4dt8w2hhzspcqakql',
                                 {'address': 'tb1qu5ua3szskclyd48wlfdwfd32j65phxy9yf7ytl',
                                  'amount': 70000,
                                  'lightning': 'lntb700u1p3kqy26pp5l7rj7w0u5sdsj24umzdlhdhkk8a597sn865rhap4h4jenjefdk7ssp5d9zjr96ezp89gsyenfse5f4jn9ls29p0awvp0zxlt6tpzn2m3j5qdqvw3jhxapjxcmqcqzynxq8zals8sq9q7sqqqqqqqqqqqqqqqqqqqqqqqqq9qsqfppqu5ua3szskclyd48wlfdwfd32j65phxy9vu8dmmk3u20u0e0yqw484xzn4hc3cux6kk2wenhw7zy0mseu9ntpk9l4fws2d46svzszrc6mqy535740ks9j22w67fw0x4dt8w2hhzspcqakql',
                                  'memo': 'test266',
                                  'message': 'test266'})
         # bip21 uri that includes "lightning" key. LN part has fallback address BUT it mismatches the top-level address
-        self.assertRaises(InvalidBitcoinURI, parse_URI, 'bitcoin:tb1qvu0c9xme0ul3gzx4nzqdgxsu25acuk9wvsj2j2?amount=0.0007&message=test266&lightning=lntb700u1p3kqy26pp5l7rj7w0u5sdsj24umzdlhdhkk8a597sn865rhap4h4jenjefdk7ssp5d9zjr96ezp89gsyenfse5f4jn9ls29p0awvp0zxlt6tpzn2m3j5qdqvw3jhxapjxcmqcqzynxq8zals8sq9q7sqqqqqqqqqqqqqqqqqqqqqqqqq9qsqfppqu5ua3szskclyd48wlfdwfd32j65phxy9vu8dmmk3u20u0e0yqw484xzn4hc3cux6kk2wenhw7zy0mseu9ntpk9l4fws2d46svzszrc6mqy535740ks9j22w67fw0x4dt8w2hhzspcqakql')
+        self.assertRaises(InvalidBitcoinURI, parse_URI, 'globalboost:tb1qvu0c9xme0ul3gzx4nzqdgxsu25acuk9wvsj2j2?amount=0.0007&message=test266&lightning=lntb700u1p3kqy26pp5l7rj7w0u5sdsj24umzdlhdhkk8a597sn865rhap4h4jenjefdk7ssp5d9zjr96ezp89gsyenfse5f4jn9ls29p0awvp0zxlt6tpzn2m3j5qdqvw3jhxapjxcmqcqzynxq8zals8sq9q7sqqqqqqqqqqqqqqqqqqqqqqqqq9qsqfppqu5ua3szskclyd48wlfdwfd32j65phxy9vu8dmmk3u20u0e0yqw484xzn4hc3cux6kk2wenhw7zy0mseu9ntpk9l4fws2d46svzszrc6mqy535740ks9j22w67fw0x4dt8w2hhzspcqakql')
         # bip21 uri that includes "lightning" key. top-level amount mismatches LN amount
-        self.assertRaises(InvalidBitcoinURI, parse_URI, 'bitcoin:tb1qu5ua3szskclyd48wlfdwfd32j65phxy9yf7ytl?amount=0.0008&message=test266&lightning=lntb700u1p3kqy26pp5l7rj7w0u5sdsj24umzdlhdhkk8a597sn865rhap4h4jenjefdk7ssp5d9zjr96ezp89gsyenfse5f4jn9ls29p0awvp0zxlt6tpzn2m3j5qdqvw3jhxapjxcmqcqzynxq8zals8sq9q7sqqqqqqqqqqqqqqqqqqqqqqqqq9qsqfppqu5ua3szskclyd48wlfdwfd32j65phxy9vu8dmmk3u20u0e0yqw484xzn4hc3cux6kk2wenhw7zy0mseu9ntpk9l4fws2d46svzszrc6mqy535740ks9j22w67fw0x4dt8w2hhzspcqakql')
+        self.assertRaises(InvalidBitcoinURI, parse_URI, 'globalboost:tb1qu5ua3szskclyd48wlfdwfd32j65phxy9yf7ytl?amount=0.0008&message=test266&lightning=lntb700u1p3kqy26pp5l7rj7w0u5sdsj24umzdlhdhkk8a597sn865rhap4h4jenjefdk7ssp5d9zjr96ezp89gsyenfse5f4jn9ls29p0awvp0zxlt6tpzn2m3j5qdqvw3jhxapjxcmqcqzynxq8zals8sq9q7sqqqqqqqqqqqqqqqqqqqqqqqqq9qsqfppqu5ua3szskclyd48wlfdwfd32j65phxy9vu8dmmk3u20u0e0yqw484xzn4hc3cux6kk2wenhw7zy0mseu9ntpk9l4fws2d46svzszrc6mqy535740ks9j22w67fw0x4dt8w2hhzspcqakql')
         # bip21 uri that includes "lightning" key with garbage unparseable value
-        self.assertRaises(InvalidBitcoinURI, parse_URI, 'bitcoin:tb1qu5ua3szskclyd48wlfdwfd32j65phxy9yf7ytl?amount=0.0008&message=test266&lightning=lntb700u1p3kqy26pp5l7rj7w0u5sdsj24umzdlhdasdasdasdasd')
->>>>>>> 96af21fa
+        self.assertRaises(InvalidBitcoinURI, parse_URI, 'globalboost:tb1qu5ua3szskclyd48wlfdwfd32j65phxy9yf7ytl?amount=0.0008&message=test266&lightning=lntb700u1p3kqy26pp5l7rj7w0u5sdsj24umzdlhdasdasdasdasd')
 
     def test_is_hash256_str(self):
         self.assertTrue(is_hash256_str('09a4c03e3bdf83bbe3955f907ee52da4fc12f4813d459bc75228b64ad08617c7'))
