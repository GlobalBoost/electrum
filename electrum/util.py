# Electrum - lightweight Bitcoin client
# Copyright (C) 2011 Thomas Voegtlin
#
# Permission is hereby granted, free of charge, to any person
# obtaining a copy of this software and associated documentation files
# (the "Software"), to deal in the Software without restriction,
# including without limitation the rights to use, copy, modify, merge,
# publish, distribute, sublicense, and/or sell copies of the Software,
# and to permit persons to whom the Software is furnished to do so,
# subject to the following conditions:
#
# The above copyright notice and this permission notice shall be
# included in all copies or substantial portions of the Software.
#
# THE SOFTWARE IS PROVIDED "AS IS", WITHOUT WARRANTY OF ANY KIND,
# EXPRESS OR IMPLIED, INCLUDING BUT NOT LIMITED TO THE WARRANTIES OF
# MERCHANTABILITY, FITNESS FOR A PARTICULAR PURPOSE AND
# NONINFRINGEMENT. IN NO EVENT SHALL THE AUTHORS OR COPYRIGHT HOLDERS
# BE LIABLE FOR ANY CLAIM, DAMAGES OR OTHER LIABILITY, WHETHER IN AN
# ACTION OF CONTRACT, TORT OR OTHERWISE, ARISING FROM, OUT OF OR IN
# CONNECTION WITH THE SOFTWARE OR THE USE OR OTHER DEALINGS IN THE
# SOFTWARE.
import binascii
import concurrent.futures
import os, sys, re, json
from collections import defaultdict, OrderedDict
from typing import (NamedTuple, Union, TYPE_CHECKING, Tuple, Optional, Callable, Any,
                    Sequence, Dict, Generic, TypeVar, List, Iterable, Set, Awaitable)
from datetime import datetime, timezone
import decimal
from decimal import Decimal
import traceback
import urllib
import threading
import hmac
import stat
import locale
import asyncio
import urllib.request, urllib.parse, urllib.error
import builtins
import json
import time
from typing import NamedTuple, Optional
import ssl
import ipaddress
from ipaddress import IPv4Address, IPv6Address
import random
import secrets
import functools
from functools import partial
from abc import abstractmethod, ABC
import socket

import attr
import aiohttp
from aiohttp_socks import ProxyConnector, ProxyType
import aiorpcx
import certifi
import dns.resolver

from .i18n import _
from .logging import get_logger, Logger

if TYPE_CHECKING:
    from .network import Network
    from .interface import Interface
    from .simple_config import SimpleConfig
    from .paymentrequest import PaymentRequest


_logger = get_logger(__name__)


def inv_dict(d):
    return {v: k for k, v in d.items()}


def all_subclasses(cls) -> Set:
    """Return all (transitive) subclasses of cls."""
    res = set(cls.__subclasses__())
    for sub in res.copy():
        res |= all_subclasses(sub)
    return res


ca_path = certifi.where()


base_units = {'BSTY':8, 'mBSTY':5, 'bits':2, 'sat':0}
base_units_inverse = inv_dict(base_units)
base_units_list = ['BSTY', 'mBSTY', 'bits', 'sat']  # list(dict) does not guarantee order

DECIMAL_POINT_DEFAULT = 5  # mBSTY


class UnknownBaseUnit(Exception): pass


def decimal_point_to_base_unit_name(dp: int) -> str:
    # e.g. 8 -> "BTC"
    try:
        return base_units_inverse[dp]
    except KeyError:
        raise UnknownBaseUnit(dp) from None


def base_unit_name_to_decimal_point(unit_name: str) -> int:
    """Returns the max number of digits allowed after the decimal point."""
    # e.g. "BTC" -> 8
    try:
        return base_units[unit_name]
    except KeyError:
        raise UnknownBaseUnit(unit_name) from None

def parse_max_spend(amt: Any) -> Optional[int]:
    """Checks if given amount is "spend-max"-like.
    Returns None or the positive integer weight for "max". Never raises.

    When creating invoices and on-chain txs, the user can specify to send "max".
    This is done by setting the amount to '!'. Splitting max between multiple
    tx outputs is also possible, and custom weights (positive ints) can also be used.
    For example, to send 40% of all coins to address1, and 60% to address2:
    ```
    address1, 2!
    address2, 3!
    ```
    """
    if not (isinstance(amt, str) and amt and amt[-1] == '!'):
        return None
    if amt == '!':
        return 1
    x = amt[:-1]
    try:
        x = int(x)
    except ValueError:
        return None
    if x > 0:
        return x
    return None

class NotEnoughFunds(Exception):
    def __str__(self):
        return _("Insufficient funds")


class NoDynamicFeeEstimates(Exception):
    def __str__(self):
        return _('Dynamic fee estimates not available')


class BelowDustLimit(Exception):
    pass


class InvalidPassword(Exception):
    def __init__(self, message: Optional[str] = None):
        self.message = message

    def __str__(self):
        if self.message is None:
            return _("Incorrect password")
        else:
            return str(self.message)


class AddTransactionException(Exception):
    pass


class UnrelatedTransactionException(AddTransactionException):
    def __str__(self):
        return _("Transaction is unrelated to this wallet.")


class FileImportFailed(Exception):
    def __init__(self, message=''):
        self.message = str(message)

    def __str__(self):
        return _("Failed to import from file.") + "\n" + self.message


class FileExportFailed(Exception):
    def __init__(self, message=''):
        self.message = str(message)

    def __str__(self):
        return _("Failed to export to file.") + "\n" + self.message


class WalletFileException(Exception):
    def __init__(self, message='', *, should_report_crash: bool = False):
        Exception.__init__(self, message)
        self.should_report_crash = should_report_crash


class BitcoinException(Exception): pass


class UserFacingException(Exception):
    """Exception that contains information intended to be shown to the user."""


class InvoiceError(UserFacingException): pass


class NetworkOfflineException(UserFacingException):
    """Can be raised if we are running in offline mode (--offline flag)
    and the user requests an operation that requires the network.
    """
    def __str__(self):
        return _("You are offline.")


# Throw this exception to unwind the stack like when an error occurs.
# However unlike other exceptions the user won't be informed.
class UserCancelled(Exception):
    '''An exception that is suppressed from the user'''
    pass


def to_decimal(x: Union[str, float, int, Decimal]) -> Decimal:
    # helper function mainly for float->Decimal conversion, i.e.:
    #   >>> Decimal(41754.681)
    #   Decimal('41754.680999999996856786310672760009765625')
    #   >>> Decimal("41754.681")
    #   Decimal('41754.681')
    if isinstance(x, Decimal):
        return x
    return Decimal(str(x))


# note: this is not a NamedTuple as then its json encoding cannot be customized
class Satoshis(object):
    __slots__ = ('value',)

    def __new__(cls, value):
        self = super(Satoshis, cls).__new__(cls)
        # note: 'value' sometimes has msat precision
        self.value = value
        return self

    def __repr__(self):
        return f'Satoshis({self.value})'

    def __str__(self):
        # note: precision is truncated to satoshis here
        return format_satoshis(self.value)

    def __eq__(self, other):
        return self.value == other.value

    def __ne__(self, other):
        return not (self == other)

    def __add__(self, other):
        return Satoshis(self.value + other.value)


# note: this is not a NamedTuple as then its json encoding cannot be customized
class Fiat(object):
    __slots__ = ('value', 'ccy')

    def __new__(cls, value: Optional[Decimal], ccy: str):
        self = super(Fiat, cls).__new__(cls)
        self.ccy = ccy
        if not isinstance(value, (Decimal, type(None))):
            raise TypeError(f"value should be Decimal or None, not {type(value)}")
        self.value = value
        return self

    def __repr__(self):
        return 'Fiat(%s)'% self.__str__()

    def __str__(self):
        if self.value is None or self.value.is_nan():
            return _('No Data')
        else:
            return "{:.2f}".format(self.value)

    def to_ui_string(self):
        if self.value is None or self.value.is_nan():
            return _('No Data')
        else:
            return "{:.2f}".format(self.value) + ' ' + self.ccy

    def __eq__(self, other):
        if not isinstance(other, Fiat):
            return False
        if self.ccy != other.ccy:
            return False
        if isinstance(self.value, Decimal) and isinstance(other.value, Decimal) \
                and self.value.is_nan() and other.value.is_nan():
            return True
        return self.value == other.value

    def __ne__(self, other):
        return not (self == other)

    def __add__(self, other):
        assert self.ccy == other.ccy
        return Fiat(self.value + other.value, self.ccy)


class MyEncoder(json.JSONEncoder):
    def default(self, obj):
        # note: this does not get called for namedtuples :(  https://bugs.python.org/issue30343
        from .transaction import Transaction, TxOutput
        if isinstance(obj, Transaction):
            return obj.serialize()
        if isinstance(obj, TxOutput):
            return obj.to_legacy_tuple()
        if isinstance(obj, Satoshis):
            return str(obj)
        if isinstance(obj, Fiat):
            return str(obj)
        if isinstance(obj, Decimal):
            return str(obj)
        if isinstance(obj, datetime):
            return obj.isoformat(' ')[:-3]
        if isinstance(obj, set):
            return list(obj)
        if isinstance(obj, bytes): # for nametuples in lnchannel
            return obj.hex()
        if hasattr(obj, 'to_json') and callable(obj.to_json):
            return obj.to_json()
        return super(MyEncoder, self).default(obj)


class ThreadJob(Logger):
    """A job that is run periodically from a thread's main loop.  run() is
    called from that thread's context.
    """

    def __init__(self):
        Logger.__init__(self)

    def run(self):
        """Called periodically from the thread"""
        pass

class DebugMem(ThreadJob):
    '''A handy class for debugging GC memory leaks'''
    def __init__(self, classes, interval=30):
        ThreadJob.__init__(self)
        self.next_time = 0
        self.classes = classes
        self.interval = interval

    def mem_stats(self):
        import gc
        self.logger.info("Start memscan")
        gc.collect()
        objmap = defaultdict(list)
        for obj in gc.get_objects():
            for class_ in self.classes:
                if isinstance(obj, class_):
                    objmap[class_].append(obj)
        for class_, objs in objmap.items():
            self.logger.info(f"{class_.__name__}: {len(objs)}")
        self.logger.info("Finish memscan")

    def run(self):
        if time.time() > self.next_time:
            self.mem_stats()
            self.next_time = time.time() + self.interval

class DaemonThread(threading.Thread, Logger):
    """ daemon thread that terminates cleanly """

    LOGGING_SHORTCUT = 'd'

    def __init__(self):
        threading.Thread.__init__(self)
        Logger.__init__(self)
        self.parent_thread = threading.current_thread()
        self.running = False
        self.running_lock = threading.Lock()
        self.job_lock = threading.Lock()
        self.jobs = []
        self.stopped_event = threading.Event()        # set when fully stopped
        self.stopped_event_async = asyncio.Event()    # set when fully stopped
        self.wake_up_event = threading.Event()  # for perf optimisation of polling in run()

    def add_jobs(self, jobs):
        with self.job_lock:
            self.jobs.extend(jobs)

    def run_jobs(self):
        # Don't let a throwing job disrupt the thread, future runs of
        # itself, or other jobs.  This is useful protection against
        # malformed or malicious server responses
        with self.job_lock:
            for job in self.jobs:
                try:
                    job.run()
                except Exception as e:
                    self.logger.exception('')

    def remove_jobs(self, jobs):
        with self.job_lock:
            for job in jobs:
                self.jobs.remove(job)

    def start(self):
        with self.running_lock:
            self.running = True
        return threading.Thread.start(self)

    def is_running(self):
        with self.running_lock:
            return self.running and self.parent_thread.is_alive()

    def stop(self):
        with self.running_lock:
            self.running = False
            self.wake_up_event.set()
            self.wake_up_event.clear()

    def on_stop(self):
        if 'ANDROID_DATA' in os.environ:
            import jnius
            jnius.detach()
            self.logger.info("jnius detach")
        self.logger.info("stopped")
        self.stopped_event.set()
        loop = get_asyncio_loop()
        loop.call_soon_threadsafe(self.stopped_event_async.set)


def print_stderr(*args):
    args = [str(item) for item in args]
    sys.stderr.write(" ".join(args) + "\n")
    sys.stderr.flush()

def print_msg(*args):
    # Stringify args
    args = [str(item) for item in args]
    sys.stdout.write(" ".join(args) + "\n")
    sys.stdout.flush()

def json_encode(obj):
    try:
        s = json.dumps(obj, sort_keys = True, indent = 4, cls=MyEncoder)
    except TypeError:
        s = repr(obj)
    return s

def json_decode(x):
    try:
        return json.loads(x, parse_float=Decimal)
    except Exception:
        return x

def json_normalize(x):
    # note: The return value of commands, when going through the JSON-RPC interface,
    #       is json-encoded. The encoder used there cannot handle some types, e.g. electrum.util.Satoshis.
    # note: We should not simply do "json_encode(x)" here, as then later x would get doubly json-encoded.
    # see #5868
    return json_decode(json_encode(x))


# taken from Django Source Code
def constant_time_compare(val1, val2):
    """Return True if the two strings are equal, False otherwise."""
    return hmac.compare_digest(to_bytes(val1, 'utf8'), to_bytes(val2, 'utf8'))


_profiler_logger = _logger.getChild('profiler')
def profiler(func=None, *, min_threshold: Union[int, float, None] = None):
    """Function decorator that logs execution time.

    min_threshold: if set, only log if time taken is higher than threshold
    NOTE: does not work with async methods.
    """
    if func is None:  # to make "@profiler(...)" work. (in addition to bare "@profiler")
        return partial(profiler, min_threshold=min_threshold)
    def do_profile(*args, **kw_args):
        name = func.__qualname__
        t0 = time.time()
        o = func(*args, **kw_args)
        t = time.time() - t0
        if min_threshold is None or t > min_threshold:
            _profiler_logger.debug(f"{name} {t:,.4f} sec")
        return o
    return do_profile


def android_ext_dir():
    from android.storage import primary_external_storage_path
    return primary_external_storage_path()

def android_backup_dir():
    pkgname = get_android_package_name()
    d = os.path.join(android_ext_dir(), pkgname)
    if not os.path.exists(d):
        os.mkdir(d)
    return d

def android_data_dir():
    import jnius
    PythonActivity = jnius.autoclass('org.kivy.android.PythonActivity')
    return PythonActivity.mActivity.getFilesDir().getPath() + '/data'

def ensure_sparse_file(filename):
    # On modern Linux, no need to do anything.
    # On Windows, need to explicitly mark file.
    if os.name == "nt":
        try:
            os.system('fsutil sparse setflag "{}" 1'.format(filename))
        except Exception as e:
            _logger.info(f'error marking file {filename} as sparse: {e}')


def get_headers_dir(config):
    return config.path


def assert_datadir_available(config_path):
    path = config_path
    if os.path.exists(path):
        return
    else:
        raise FileNotFoundError(
            'Electrum datadir does not exist. Was it deleted while running?' + '\n' +
            'Should be at {}'.format(path))


def assert_file_in_datadir_available(path, config_path):
    if os.path.exists(path):
        return
    else:
        assert_datadir_available(config_path)
        raise FileNotFoundError(
            'Cannot find file but datadir is there.' + '\n' +
            'Should be at {}'.format(path))


def standardize_path(path):
    # note: os.path.realpath() is not used, as on Windows it can return non-working paths (see #8495).
    #       This means that we don't resolve symlinks!
    return os.path.normcase(
                os.path.abspath(
                    os.path.expanduser(
                        path
    )))


def get_new_wallet_name(wallet_folder: str) -> str:
    """Returns a file basename for a new wallet to be used.
    Can raise OSError.
    """
    i = 1
    while True:
        filename = "wallet_%d" % i
        if filename in os.listdir(wallet_folder):
            i += 1
        else:
            break
    return filename


def is_android_debug_apk() -> bool:
    is_android = 'ANDROID_DATA' in os.environ
    if not is_android:
        return False
    from jnius import autoclass
    pkgname = get_android_package_name()
    build_config = autoclass(f"{pkgname}.BuildConfig")
    return bool(build_config.DEBUG)


def get_android_package_name() -> str:
    is_android = 'ANDROID_DATA' in os.environ
    assert is_android
    from jnius import autoclass
    from android.config import ACTIVITY_CLASS_NAME
    activity = autoclass(ACTIVITY_CLASS_NAME).mActivity
    pkgname = str(activity.getPackageName())
    return pkgname


def assert_bytes(*args):
    """
    porting helper, assert args type
    """
    try:
        for x in args:
            assert isinstance(x, (bytes, bytearray))
    except Exception:
        print('assert bytes failed', list(map(type, args)))
        raise


def assert_str(*args):
    """
    porting helper, assert args type
    """
    for x in args:
        assert isinstance(x, str)


def to_string(x, enc) -> str:
    if isinstance(x, (bytes, bytearray)):
        return x.decode(enc)
    if isinstance(x, str):
        return x
    else:
        raise TypeError("Not a string or bytes like object")


def to_bytes(something, encoding='utf8') -> bytes:
    """
    cast string to bytes() like object, but for python2 support it's bytearray copy
    """
    if isinstance(something, bytes):
        return something
    if isinstance(something, str):
        return something.encode(encoding)
    elif isinstance(something, bytearray):
        return bytes(something)
    else:
        raise TypeError("Not a string or bytes like object")


bfh = bytes.fromhex


def xor_bytes(a: bytes, b: bytes) -> bytes:
    size = min(len(a), len(b))
    return ((int.from_bytes(a[:size], "big") ^ int.from_bytes(b[:size], "big"))
            .to_bytes(size, "big"))


def user_dir():
    if "ELECTRUMDIR" in os.environ:
        return os.environ["ELECTRUMDIR"]
    elif 'ANDROID_DATA' in os.environ:
        return android_data_dir()
    elif os.name == 'posix':
        return os.path.join(os.environ["HOME"], ".electrum-bsty")
    elif "APPDATA" in os.environ:
        return os.path.join(os.environ["APPDATA"], "Electrum-BSTY")
    elif "LOCALAPPDATA" in os.environ:
        return os.path.join(os.environ["LOCALAPPDATA"], "Electrum-BSTY")
    else:
        #raise Exception("No home directory found in environment variables.")
        return


def resource_path(*parts):
    return os.path.join(pkg_dir, *parts)


# absolute path to python package folder of electrum ("lib")
pkg_dir = os.path.split(os.path.realpath(__file__))[0]


def is_valid_email(s):
    regexp = r"[^@]+@[^@]+\.[^@]+"
    return re.match(regexp, s) is not None


def is_hash256_str(text: Any) -> bool:
    if not isinstance(text, str): return False
    if len(text) != 64: return False
    return is_hex_str(text)


def is_hex_str(text: Any) -> bool:
    if not isinstance(text, str): return False
    try:
        b = bytes.fromhex(text)
    except Exception:
        return False
    # forbid whitespaces in text:
    if len(text) != 2 * len(b):
        return False
    return True


def is_integer(val: Any) -> bool:
    return isinstance(val, int)


def is_non_negative_integer(val: Any) -> bool:
    if is_integer(val):
        return val >= 0
    return False


def is_int_or_float(val: Any) -> bool:
    return isinstance(val, (int, float))


def is_non_negative_int_or_float(val: Any) -> bool:
    if is_int_or_float(val):
        return val >= 0
    return False


def chunks(items, size: int):
    """Break up items, an iterable, into chunks of length size."""
    if size < 1:
        raise ValueError(f"size must be positive, not {repr(size)}")
    for i in range(0, len(items), size):
        yield items[i: i + size]


def format_satoshis_plain(
        x: Union[int, float, Decimal, str],  # amount in satoshis,
        *,
        decimal_point: int = 8,  # how much to shift decimal point to left (default: sat->BTC)
) -> str:
    """Display a satoshi amount scaled.  Always uses a '.' as a decimal
    point and has no thousands separator"""
    if parse_max_spend(x):
        return f'max({x})'
    assert isinstance(x, (int, float, Decimal)), f"{x!r} should be a number"
    scale_factor = pow(10, decimal_point)
    return "{:.8f}".format(Decimal(x) / scale_factor).rstrip('0').rstrip('.')


# Check that Decimal precision is sufficient.
# We need at the very least ~20, as we deal with msat amounts, and
# log10(21_000_000 * 10**8 * 1000) ~= 18.3
# decimal.DefaultContext.prec == 28 by default, but it is mutable.
# We enforce that we have at least that available.
assert decimal.getcontext().prec >= 28, f"PyDecimal precision too low: {decimal.getcontext().prec}"

# DECIMAL_POINT = locale.localeconv()['decimal_point']  # type: str
DECIMAL_POINT = "."
THOUSANDS_SEP = " "
assert len(DECIMAL_POINT) == 1, f"DECIMAL_POINT has unexpected len. {DECIMAL_POINT!r}"
assert len(THOUSANDS_SEP) == 1, f"THOUSANDS_SEP has unexpected len. {THOUSANDS_SEP!r}"


def format_satoshis(
        x: Union[int, float, Decimal, str, None],  # amount in satoshis
        *,
        num_zeros: int = 0,
        decimal_point: int = 8,  # how much to shift decimal point to left (default: sat->BTC)
        precision: int = 0,  # extra digits after satoshi precision
        is_diff: bool = False,  # if True, enforce a leading sign (+/-)
        whitespaces: bool = False,  # if True, add whitespaces, to align numbers in a column
        add_thousands_sep: bool = False,  # if True, add whitespaces, for better readability of the numbers
) -> str:
    if x is None:
        return 'unknown'
    if parse_max_spend(x):
        return f'max({x})'
    assert isinstance(x, (int, float, Decimal)), f"{x!r} should be a number"
    # lose redundant precision
    x = Decimal(x).quantize(Decimal(10) ** (-precision))
    # format string
    overall_precision = decimal_point + precision  # max digits after final decimal point
    decimal_format = "." + str(overall_precision) if overall_precision > 0 else ""
    if is_diff:
        decimal_format = '+' + decimal_format
    # initial result
    scale_factor = pow(10, decimal_point)
    result = ("{:" + decimal_format + "f}").format(x / scale_factor)
    if "." not in result: result += "."
    result = result.rstrip('0')
    # add extra decimal places (zeros)
    integer_part, fract_part = result.split(".")
    if len(fract_part) < num_zeros:
        fract_part += "0" * (num_zeros - len(fract_part))
    # add whitespaces as thousands' separator for better readability of numbers
    if add_thousands_sep:
        sign = integer_part[0] if integer_part[0] in ("+", "-") else ""
        if sign == "-":
            integer_part = integer_part[1:]
        integer_part = "{:,}".format(int(integer_part)).replace(',', THOUSANDS_SEP)
        integer_part = sign + integer_part
        fract_part = THOUSANDS_SEP.join(fract_part[i:i+3] for i in range(0, len(fract_part), 3))
    result = integer_part + DECIMAL_POINT + fract_part
    # add leading/trailing whitespaces so that numbers can be aligned in a column
    if whitespaces:
        target_fract_len = overall_precision
        target_integer_len = 14 - decimal_point  # should be enough for up to unsigned 999999 BTC
        if add_thousands_sep:
            target_fract_len += max(0, (target_fract_len - 1) // 3)
            target_integer_len += max(0, (target_integer_len - 1) // 3)
        # add trailing whitespaces
        result += " " * (target_fract_len - len(fract_part))
        # add leading whitespaces
        target_total_len = target_integer_len + 1 + target_fract_len
        result = " " * (target_total_len - len(result)) + result
    return result


FEERATE_PRECISION = 1  # num fractional decimal places for sat/byte fee rates
_feerate_quanta = Decimal(10) ** (-FEERATE_PRECISION)


def format_fee_satoshis(fee, *, num_zeros=0, precision=None):
    if precision is None:
        precision = FEERATE_PRECISION
    num_zeros = min(num_zeros, FEERATE_PRECISION)  # no more zeroes than available prec
    return format_satoshis(fee, num_zeros=num_zeros, decimal_point=0, precision=precision)


def quantize_feerate(fee) -> Union[None, Decimal, int]:
    """Strip sat/byte fee rate of excess precision."""
    if fee is None:
        return None
    return Decimal(fee).quantize(_feerate_quanta, rounding=decimal.ROUND_HALF_DOWN)


def timestamp_to_datetime(timestamp: Union[int, float, None], *, utc: bool = False) -> Optional[datetime]:
    if timestamp is None:
        return None
    tz = None
    if utc:
        tz = timezone.utc
    return datetime.fromtimestamp(timestamp, tz=tz)


def format_time(timestamp: Union[int, float, None]) -> str:
    date = timestamp_to_datetime(timestamp)
    return date.isoformat(' ', timespec="minutes") if date else _("Unknown")


def age(
    from_date: Union[int, float, None],  # POSIX timestamp
    *,
    since_date: datetime = None,
    target_tz=None,
    include_seconds: bool = False,
) -> str:
    """Takes a timestamp and returns a string with the approximation of the age"""
    if from_date is None:
        return _("Unknown")

    from_date = datetime.fromtimestamp(from_date)
    if since_date is None:
        since_date = datetime.now(target_tz)

    distance_in_time = from_date - since_date
    is_in_past = from_date < since_date
    distance_in_seconds = int(round(abs(distance_in_time.days * 86400 + distance_in_time.seconds)))
    distance_in_minutes = int(round(distance_in_seconds / 60))

    if distance_in_minutes == 0:
        if include_seconds:
            if is_in_past:
                return _("{} seconds ago").format(distance_in_seconds)
            else:
                return _("in {} seconds").format(distance_in_seconds)
        else:
            if is_in_past:
                return _("less than a minute ago")
            else:
                return _("in less than a minute")
    elif distance_in_minutes < 45:
        if is_in_past:
            return _("about {} minutes ago").format(distance_in_minutes)
        else:
            return _("in about {} minutes").format(distance_in_minutes)
    elif distance_in_minutes < 90:
        if is_in_past:
            return _("about 1 hour ago")
        else:
            return _("in about 1 hour")
    elif distance_in_minutes < 1440:
        if is_in_past:
            return _("about {} hours ago").format(round(distance_in_minutes / 60.0))
        else:
            return _("in about {} hours").format(round(distance_in_minutes / 60.0))
    elif distance_in_minutes < 2880:
        if is_in_past:
            return _("about 1 day ago")
        else:
            return _("in about 1 day")
    elif distance_in_minutes < 43220:
        if is_in_past:
            return _("about {} days ago").format(round(distance_in_minutes / 1440))
        else:
            return _("in about {} days").format(round(distance_in_minutes / 1440))
    elif distance_in_minutes < 86400:
        if is_in_past:
            return _("about 1 month ago")
        else:
            return _("in about 1 month")
    elif distance_in_minutes < 525600:
        if is_in_past:
            return _("about {} months ago").format(round(distance_in_minutes / 43200))
        else:
            return _("in about {} months").format(round(distance_in_minutes / 43200))
    elif distance_in_minutes < 1051200:
        if is_in_past:
            return _("about 1 year ago")
        else:
            return _("in about 1 year")
    else:
        if is_in_past:
            return _("over {} years ago").format(round(distance_in_minutes / 525600))
        else:
            return _("in over {} years").format(round(distance_in_minutes / 525600))

mainnet_block_explorers = {
<<<<<<< HEAD
    'GlobalBoost Explorer': ('https://bstyexplorer.globalboost.info/', 
                        {'tx': 'tx/', 'addr': 'address/'}),
    'Bitupper Explorer': ('https://bitupper.com/en/explorer/bitcoin/',
                        {'tx': 'transactions/', 'addr': 'addresses/'}),
=======
    '3xpl.com': ('https://3xpl.com/bitcoin/',
                        {'tx': 'transaction/', 'addr': 'address/'}),
>>>>>>> 88058df4
    'Bitflyer.jp': ('https://chainflyer.bitflyer.jp/',
                        {'tx': 'Transaction/', 'addr': 'Address/'}),
    'Blockchain.info': ('https://blockchain.com/btc/',
                        {'tx': 'tx/', 'addr': 'address/'}),
    'Blockstream.info': ('https://blockstream.info/',
                        {'tx': 'tx/', 'addr': 'address/'}),
    'Bitaps.com': ('https://btc.bitaps.com/',
                        {'tx': '', 'addr': ''}),
    'BTC.com': ('https://btc.com/',
                        {'tx': '', 'addr': ''}),
    'Chain.so': ('https://www.chain.so/',
                        {'tx': 'tx/BTC/', 'addr': 'address/BTC/'}),
    'Insight.is': ('https://insight.bitpay.com/',
                        {'tx': 'tx/', 'addr': 'address/'}),
    'BlockCypher.com': ('https://live.blockcypher.com/btc/',
                        {'tx': 'tx/', 'addr': 'address/'}),
    'Blockchair.com': ('https://blockchair.com/bitcoin/',
                        {'tx': 'transaction/', 'addr': 'address/'}),
    'blockonomics.co': ('https://www.blockonomics.co/',
                        {'tx': 'api/tx?txid=', 'addr': '#/search?q='}),
    'mempool.space': ('https://mempool.space/',
                        {'tx': 'tx/', 'addr': 'address/'}),
    'mempool.emzy.de': ('https://mempool.emzy.de/',
                        {'tx': 'tx/', 'addr': 'address/'}),
    'OXT.me': ('https://oxt.me/',
                        {'tx': 'transaction/', 'addr': 'address/'}),
    'mynode.local': ('http://mynode.local:3002/',
                        {'tx': 'tx/', 'addr': 'address/'}),
    'system default': ('blockchain:/',
                        {'tx': 'tx/', 'addr': 'address/'}),
}

testnet_block_explorers = {
    'Bitaps.com': ('https://tbtc.bitaps.com/',
                       {'tx': '', 'addr': ''}),
    'BlockCypher.com': ('https://live.blockcypher.com/btc-testnet/',
                       {'tx': 'tx/', 'addr': 'address/'}),
    'Blockchain.info': ('https://www.blockchain.com/btc-testnet/',
                       {'tx': 'tx/', 'addr': 'address/'}),
    'Blockstream.info': ('https://blockstream.info/testnet/',
                        {'tx': 'tx/', 'addr': 'address/'}),
    'mempool.space': ('https://mempool.space/testnet/',
                        {'tx': 'tx/', 'addr': 'address/'}),
    'smartbit.com.au': ('https://testnet.smartbit.com.au/',
                       {'tx': 'tx/', 'addr': 'address/'}),
    'system default': ('blockchain://000000000933ea01ad0ee984209779baaec3ced90fa3f408719526f8d77f4943/',
                       {'tx': 'tx/', 'addr': 'address/'}),
}

signet_block_explorers = {
    'bc-2.jp': ('https://explorer.bc-2.jp/',
                        {'tx': 'tx/', 'addr': 'address/'}),
    'mempool.space': ('https://mempool.space/signet/',
                        {'tx': 'tx/', 'addr': 'address/'}),
    'bitcoinexplorer.org': ('https://signet.bitcoinexplorer.org/',
                       {'tx': 'tx/', 'addr': 'address/'}),
    'wakiyamap.dev': ('https://signet-explorer.wakiyamap.dev/',
                       {'tx': 'tx/', 'addr': 'address/'}),
    'ex.signet.bublina.eu.org': ('https://ex.signet.bublina.eu.org/',
                       {'tx': 'tx/', 'addr': 'address/'}),
    'system default': ('blockchain:/',
                       {'tx': 'tx/', 'addr': 'address/'}),
}

_block_explorer_default_api_loc = {'tx': 'tx/', 'addr': 'address/'}


def block_explorer_info():
    from . import constants
    if constants.net.NET_NAME == "testnet":
        return testnet_block_explorers
    elif constants.net.NET_NAME == "signet":
        return signet_block_explorers
    return mainnet_block_explorers


def block_explorer(config: 'SimpleConfig') -> Optional[str]:
    """Returns name of selected block explorer,
    or None if a custom one (not among hardcoded ones) is configured.
    """
    if config.BLOCK_EXPLORER_CUSTOM is not None:
        return None
    default_ = 'GlobalBoost Explorer'
    be_key = config.get('block_explorer', default_)
    be_tuple = block_explorer_info().get(be_key)
    if be_tuple is None:
        be_key = config.cv.BLOCK_EXPLORER.get_default_value()
    assert isinstance(be_key, str), f"{be_key!r} should be str"
    return be_key


def block_explorer_tuple(config: 'SimpleConfig') -> Optional[Tuple[str, dict]]:
    custom_be = config.BLOCK_EXPLORER_CUSTOM
    if custom_be:
        if isinstance(custom_be, str):
            return custom_be, _block_explorer_default_api_loc
        if isinstance(custom_be, (tuple, list)) and len(custom_be) == 2:
            return tuple(custom_be)
        _logger.warning(f"not using {config.cv.BLOCK_EXPLORER_CUSTOM.key()!r} from config. "
                        f"expected a str or a pair but got {custom_be!r}")
        return None
    else:
        # using one of the hardcoded block explorers
        return block_explorer_info().get(block_explorer(config))


def block_explorer_URL(config: 'SimpleConfig', kind: str, item: str) -> Optional[str]:
    be_tuple = block_explorer_tuple(config)
    if not be_tuple:
        return
    explorer_url, explorer_dict = be_tuple
    kind_str = explorer_dict.get(kind)
    if kind_str is None:
        return
    if explorer_url[-1] != "/":
        explorer_url += "/"
    url_parts = [explorer_url, kind_str, item]
    return ''.join(url_parts)





# Python bug (http://bugs.python.org/issue1927) causes raw_input
# to be redirected improperly between stdin/stderr on Unix systems
#TODO: py3
def raw_input(prompt=None):
    if prompt:
        sys.stdout.write(prompt)
    return builtin_raw_input()

builtin_raw_input = builtins.input
builtins.input = raw_input


def parse_json(message):
    # TODO: check \r\n pattern
    n = message.find(b'\n')
    if n==-1:
        return None, message
    try:
        j = json.loads(message[0:n].decode('utf8'))
    except Exception:
        j = None
    return j, message[n+1:]


def setup_thread_excepthook():
    """
    Workaround for `sys.excepthook` thread bug from:
    http://bugs.python.org/issue1230540

    Call once from the main thread before creating any threads.
    """

    init_original = threading.Thread.__init__

    def init(self, *args, **kwargs):

        init_original(self, *args, **kwargs)
        run_original = self.run

        def run_with_except_hook(*args2, **kwargs2):
            try:
                run_original(*args2, **kwargs2)
            except Exception:
                sys.excepthook(*sys.exc_info())

        self.run = run_with_except_hook

    threading.Thread.__init__ = init


def send_exception_to_crash_reporter(e: BaseException):
    from .base_crash_reporter import send_exception_to_crash_reporter
    send_exception_to_crash_reporter(e)


def versiontuple(v):
    return tuple(map(int, (v.split("."))))


def read_json_file(path):
    try:
        with open(path, 'r', encoding='utf-8') as f:
            data = json.loads(f.read())
    #backwards compatibility for JSONDecodeError
    except ValueError:
        _logger.exception('')
        raise FileImportFailed(_("Invalid JSON code."))
    except BaseException as e:
        _logger.exception('')
        raise FileImportFailed(e)
    return data


def write_json_file(path, data):
    try:
        with open(path, 'w+', encoding='utf-8') as f:
            json.dump(data, f, indent=4, sort_keys=True, cls=MyEncoder)
    except (IOError, os.error) as e:
        _logger.exception('')
        raise FileExportFailed(e)


def os_chmod(path, mode):
    """os.chmod aware of tmpfs"""
    try:
        os.chmod(path, mode)
    except OSError as e:
        xdg_runtime_dir = os.environ.get("XDG_RUNTIME_DIR", None)
        if xdg_runtime_dir and is_subpath(path, xdg_runtime_dir):
            _logger.info(f"Tried to chmod in tmpfs. Skipping... {e!r}")
        else:
            raise


def make_dir(path, allow_symlink=True):
    """Make directory if it does not yet exist."""
    if not os.path.exists(path):
        if not allow_symlink and os.path.islink(path):
            raise Exception('Dangling link: ' + path)
        os.mkdir(path)
        os_chmod(path, stat.S_IRUSR | stat.S_IWUSR | stat.S_IXUSR)


def is_subpath(long_path: str, short_path: str) -> bool:
    """Returns whether long_path is a sub-path of short_path."""
    try:
        common = os.path.commonpath([long_path, short_path])
    except ValueError:
        return False
    short_path = standardize_path(short_path)
    common     = standardize_path(common)
    return short_path == common


def log_exceptions(func):
    """Decorator to log AND re-raise exceptions."""
    assert asyncio.iscoroutinefunction(func), 'func needs to be a coroutine'
    @functools.wraps(func)
    async def wrapper(*args, **kwargs):
        self = args[0] if len(args) > 0 else None
        try:
            return await func(*args, **kwargs)
        except asyncio.CancelledError as e:
            raise
        except BaseException as e:
            mylogger = self.logger if hasattr(self, 'logger') else _logger
            try:
                mylogger.exception(f"Exception in {func.__name__}: {repr(e)}")
            except BaseException as e2:
                print(f"logging exception raised: {repr(e2)}... orig exc: {repr(e)} in {func.__name__}")
            raise
    return wrapper


def ignore_exceptions(func):
    """Decorator to silently swallow all exceptions."""
    assert asyncio.iscoroutinefunction(func), 'func needs to be a coroutine'
    @functools.wraps(func)
    async def wrapper(*args, **kwargs):
        try:
            return await func(*args, **kwargs)
        except Exception as e:
            pass
    return wrapper


def with_lock(func):
    """Decorator to enforce a lock on a function call."""
    def func_wrapper(self, *args, **kwargs):
        with self.lock:
            return func(self, *args, **kwargs)
    return func_wrapper


class TxMinedInfo(NamedTuple):
    height: int                        # height of block that mined tx
    conf: Optional[int] = None         # number of confirmations, SPV verified. >=0, or None (None means unknown)
    timestamp: Optional[int] = None    # timestamp of block that mined tx
    txpos: Optional[int] = None        # position of tx in serialized block
    header_hash: Optional[str] = None  # hash of block that mined tx
    wanted_height: Optional[int] = None  # in case of timelock, min abs block height

    def short_id(self) -> Optional[str]:
        if self.txpos is not None and self.txpos >= 0:
            assert self.height > 0
            return f"{self.height}x{self.txpos}"
        return None

    def is_local_like(self) -> bool:
        """Returns whether the tx is local-like (LOCAL/FUTURE)."""
        from .address_synchronizer import TX_HEIGHT_UNCONFIRMED, TX_HEIGHT_UNCONF_PARENT
        if self.height > 0:
            return False
        if self.height in (TX_HEIGHT_UNCONFIRMED, TX_HEIGHT_UNCONF_PARENT):
            return False
        return True


class ShortID(bytes):

    def __repr__(self):
        return f"<ShortID: {format_short_id(self)}>"

    def __str__(self):
        return format_short_id(self)

    @classmethod
    def from_components(cls, block_height: int, tx_pos_in_block: int, output_index: int) -> 'ShortID':
        bh = block_height.to_bytes(3, byteorder='big')
        tpos = tx_pos_in_block.to_bytes(3, byteorder='big')
        oi = output_index.to_bytes(2, byteorder='big')
        return ShortID(bh + tpos + oi)

    @classmethod
    def from_str(cls, scid: str) -> 'ShortID':
        """Parses a formatted scid str, e.g. '643920x356x0'."""
        components = scid.split("x")
        if len(components) != 3:
            raise ValueError(f"failed to parse ShortID: {scid!r}")
        try:
            components = [int(x) for x in components]
        except ValueError:
            raise ValueError(f"failed to parse ShortID: {scid!r}") from None
        return ShortID.from_components(*components)

    @classmethod
    def normalize(cls, data: Union[None, str, bytes, 'ShortID']) -> Optional['ShortID']:
        if isinstance(data, ShortID) or data is None:
            return data
        if isinstance(data, str):
            assert len(data) == 16
            return ShortID.fromhex(data)
        if isinstance(data, (bytes, bytearray)):
            assert len(data) == 8
            return ShortID(data)

    @property
    def block_height(self) -> int:
        return int.from_bytes(self[:3], byteorder='big')

    @property
    def txpos(self) -> int:
        return int.from_bytes(self[3:6], byteorder='big')

    @property
    def output_index(self) -> int:
        return int.from_bytes(self[6:8], byteorder='big')


def format_short_id(short_channel_id: Optional[bytes]):
    if not short_channel_id:
        return _('Not yet available')
    return str(int.from_bytes(short_channel_id[:3], 'big')) \
        + 'x' + str(int.from_bytes(short_channel_id[3:6], 'big')) \
        + 'x' + str(int.from_bytes(short_channel_id[6:], 'big'))


def make_aiohttp_session(proxy: Optional[dict], headers=None, timeout=None):
    if headers is None:
        headers = {'User-Agent': 'Electrum'}
    if timeout is None:
        # The default timeout is high intentionally.
        # DNS on some systems can be really slow, see e.g. #5337
        timeout = aiohttp.ClientTimeout(total=45)
    elif isinstance(timeout, (int, float)):
        timeout = aiohttp.ClientTimeout(total=timeout)
    ssl_context = ssl.create_default_context(purpose=ssl.Purpose.SERVER_AUTH, cafile=ca_path)

    if proxy:
        connector = ProxyConnector(
            proxy_type=ProxyType.SOCKS5 if proxy['mode'] == 'socks5' else ProxyType.SOCKS4,
            host=proxy['host'],
            port=int(proxy['port']),
            username=proxy.get('user', None),
            password=proxy.get('password', None),
            rdns=True,  # needed to prevent DNS leaks over proxy
            ssl=ssl_context,
        )
    else:
        connector = aiohttp.TCPConnector(ssl=ssl_context)

    return aiohttp.ClientSession(headers=headers, timeout=timeout, connector=connector)


class OldTaskGroup(aiorpcx.TaskGroup):
    """Automatically raises exceptions on join; as in aiorpcx prior to version 0.20.
    That is, when using TaskGroup as a context manager, if any task encounters an exception,
    we would like that exception to be re-raised (propagated out). For the wait=all case,
    the OldTaskGroup class is emulating the following code-snippet:
    ```
    async with TaskGroup() as group:
        await group.spawn(task1())
        await group.spawn(task2())

        async for task in group:
            if not task.cancelled():
                task.result()
    ```
    So instead of the above, one can just write:
    ```
    async with OldTaskGroup() as group:
        await group.spawn(task1())
        await group.spawn(task2())
    ```
    # TODO see if we can migrate to asyncio.timeout, introduced in python 3.11, and use stdlib instead of aiorpcx.curio...
    """
    async def join(self):
        if self._wait is all:
            exc = False
            try:
                async for task in self:
                    if not task.cancelled():
                        task.result()
            except BaseException:  # including asyncio.CancelledError
                exc = True
                raise
            finally:
                if exc:
                    await self.cancel_remaining()
                await super().join()
        else:
            await super().join()
            if self.completed:
                self.completed.result()

# We monkey-patch aiorpcx TimeoutAfter (used by timeout_after and ignore_after API),
# to fix a timing issue present in asyncio as a whole re timing out tasks.
# To see the issue we are trying to fix, consider example:
#     async def outer_task():
#         async with timeout_after(0.1):
#             await inner_task()
# When the 0.1 sec timeout expires, inner_task will get cancelled by timeout_after (=internal cancellation).
# If around the same time (in terms of event loop iterations) another coroutine
# cancels outer_task (=external cancellation), there will be a race.
# Both cancellations work by propagating a CancelledError out to timeout_after, which then
# needs to decide (in TimeoutAfter.__aexit__) whether it's due to an internal or external cancellation.
# AFAICT asyncio provides no reliable way of distinguishing between the two.
# This patch tries to always give priority to external cancellations.
# see https://github.com/kyuupichan/aiorpcX/issues/44
# see https://github.com/aio-libs/async-timeout/issues/229
# see https://bugs.python.org/issue42130 and https://bugs.python.org/issue45098
# TODO see if we can migrate to asyncio.timeout, introduced in python 3.11, and use stdlib instead of aiorpcx.curio...
def _aiorpcx_monkeypatched_set_new_deadline(task, deadline):
    def timeout_task():
        task._orig_cancel()
        task._timed_out = None if getattr(task, "_externally_cancelled", False) else deadline
    def mycancel(*args, **kwargs):
        task._orig_cancel(*args, **kwargs)
        task._externally_cancelled = True
        task._timed_out = None
    if not hasattr(task, "_orig_cancel"):
        task._orig_cancel = task.cancel
        task.cancel = mycancel
    task._deadline_handle = task._loop.call_at(deadline, timeout_task)


def _aiorpcx_monkeypatched_set_task_deadline(task, deadline):
    ret = _aiorpcx_orig_set_task_deadline(task, deadline)
    task._externally_cancelled = None
    return ret


def _aiorpcx_monkeypatched_unset_task_deadline(task):
    if hasattr(task, "_orig_cancel"):
        task.cancel = task._orig_cancel
        del task._orig_cancel
    return _aiorpcx_orig_unset_task_deadline(task)


_aiorpcx_orig_set_task_deadline    = aiorpcx.curio._set_task_deadline
_aiorpcx_orig_unset_task_deadline  = aiorpcx.curio._unset_task_deadline

aiorpcx.curio._set_new_deadline    = _aiorpcx_monkeypatched_set_new_deadline
aiorpcx.curio._set_task_deadline   = _aiorpcx_monkeypatched_set_task_deadline
aiorpcx.curio._unset_task_deadline = _aiorpcx_monkeypatched_unset_task_deadline


async def wait_for2(fut: Awaitable, timeout: Union[int, float, None]):
    """Replacement for asyncio.wait_for,
     due to bugs: https://bugs.python.org/issue42130 and https://github.com/python/cpython/issues/86296 ,
     which are only fixed in python 3.12+.
     """
    if sys.version_info[:3] >= (3, 12):
        return await asyncio.wait_for(fut, timeout)
    else:
        async with async_timeout(timeout):
            return await asyncio.ensure_future(fut, loop=get_running_loop())


if hasattr(asyncio, 'timeout'):  # python 3.11+
    async_timeout = asyncio.timeout
else:
    class TimeoutAfterAsynciolike(aiorpcx.curio.TimeoutAfter):
        async def __aexit__(self, exc_type, exc_value, traceback):
            try:
                await super().__aexit__(exc_type, exc_value, traceback)
            except (aiorpcx.TaskTimeout, aiorpcx.UncaughtTimeoutError):
                raise asyncio.TimeoutError from None
            except aiorpcx.TimeoutCancellationError:
                raise asyncio.CancelledError from None

    def async_timeout(delay: Union[int, float, None]):
        if delay is None:
            return nullcontext()
        return TimeoutAfterAsynciolike(delay)


class NetworkJobOnDefaultServer(Logger, ABC):
    """An abstract base class for a job that runs on the main network
    interface. Every time the main interface changes, the job is
    restarted, and some of its internals are reset.
    """
    def __init__(self, network: 'Network'):
        Logger.__init__(self)
        self.network = network
        self.interface = None  # type: Interface
        self._restart_lock = asyncio.Lock()
        # Ensure fairness between NetworkJobs. e.g. if multiple wallets
        # are open, a large wallet's Synchronizer should not starve the small wallets:
        self._network_request_semaphore = asyncio.Semaphore(100)

        self._reset()
        # every time the main interface changes, restart:
        register_callback(self._restart, ['default_server_changed'])
        # also schedule a one-off restart now, as there might already be a main interface:
        asyncio.run_coroutine_threadsafe(self._restart(), network.asyncio_loop)

    def _reset(self):
        """Initialise fields. Called every time the underlying
        server connection changes.
        """
        self.taskgroup = OldTaskGroup()
        self.reset_request_counters()

    async def _start(self, interface: 'Interface'):
        self.logger.debug(f"starting. interface.server={repr(str(interface.server))}")
        self.interface = interface

        taskgroup = self.taskgroup
        async def run_tasks_wrapper():
            self.logger.debug(f"starting taskgroup ({hex(id(taskgroup))}).")
            try:
                await self._run_tasks(taskgroup=taskgroup)
            except Exception as e:
                self.logger.error(f"taskgroup died ({hex(id(taskgroup))}). exc={e!r}")
                raise
            finally:
                self.logger.debug(f"taskgroup stopped ({hex(id(taskgroup))}).")
        await interface.taskgroup.spawn(run_tasks_wrapper)

    @abstractmethod
    async def _run_tasks(self, *, taskgroup: OldTaskGroup) -> None:
        """Start tasks in taskgroup. Called every time the underlying
        server connection changes.
        """
        # If self.taskgroup changed, don't start tasks. This can happen if we have
        # been restarted *just now*, i.e. after the _run_tasks coroutine object was created.
        if taskgroup != self.taskgroup:
            raise asyncio.CancelledError()

    async def stop(self, *, full_shutdown: bool = True):
        self.logger.debug(f"stopping. {full_shutdown=}")
        if full_shutdown:
            unregister_callback(self._restart)
        await self.taskgroup.cancel_remaining()

    @log_exceptions
    async def _restart(self, *args):
        interface = self.network.interface
        if interface is None:
            return  # we should get called again soon

        async with self._restart_lock:
            await self.stop(full_shutdown=False)
            self._reset()
            await self._start(interface)

    def reset_request_counters(self):
        self._requests_sent = 0
        self._requests_answered = 0

    def num_requests_sent_and_answered(self) -> Tuple[int, int]:
        return self._requests_sent, self._requests_answered

    @property
    def session(self):
        s = self.interface.session
        assert s is not None
        return s


def detect_tor_socks_proxy() -> Optional[Tuple[str, int]]:
    # Probable ports for Tor to listen at
    candidates = [
        ("127.0.0.1", 9050),
        ("127.0.0.1", 9150),
    ]
    for net_addr in candidates:
        if is_tor_socks_port(*net_addr):
            return net_addr
    return None


def is_tor_socks_port(host: str, port: int) -> bool:
    try:
        with socket.create_connection((host, port), timeout=10) as s:
            # mimic "tor-resolve 0.0.0.0".
            # see https://github.com/spesmilo/electrum/issues/7317#issuecomment-1369281075
            # > this is a socks5 handshake, followed by a socks RESOLVE request as defined in
            # > [tor's socks extension spec](https://github.com/torproject/torspec/blob/7116c9cdaba248aae07a3f1d0e15d9dd102f62c5/socks-extensions.txt#L63),
            # > resolving 0.0.0.0, which being an IP, tor resolves itself without needing to ask a relay.
            s.send(b'\x05\x01\x00\x05\xf0\x00\x03\x070.0.0.0\x00\x00')
            if s.recv(1024) == b'\x05\x00\x05\x00\x00\x01\x00\x00\x00\x00\x00\x00':
                return True
    except socket.error:
        pass
    return False


AS_LIB_USER_I_WANT_TO_MANAGE_MY_OWN_ASYNCIO_LOOP = False  # used by unit tests

_asyncio_event_loop = None  # type: Optional[asyncio.AbstractEventLoop]
def get_asyncio_loop() -> asyncio.AbstractEventLoop:
    """Returns the global asyncio event loop we use."""
    if loop := _asyncio_event_loop:
        return loop
    if AS_LIB_USER_I_WANT_TO_MANAGE_MY_OWN_ASYNCIO_LOOP:
        if loop := get_running_loop():
            return loop
    raise Exception("event loop not created yet")


def create_and_start_event_loop() -> Tuple[asyncio.AbstractEventLoop,
                                           asyncio.Future,
                                           threading.Thread]:
    global _asyncio_event_loop
    if _asyncio_event_loop is not None:
        raise Exception("there is already a running event loop")

    # asyncio.get_event_loop() became deprecated in python3.10. (see https://github.com/python/cpython/issues/83710)
    # We set a custom event loop policy purely to be compatible with code that
    # relies on asyncio.get_event_loop().
    # - in python 3.8-3.9, asyncio.Event.__init__, asyncio.Lock.__init__,
    #   and similar, calls get_event_loop. see https://github.com/python/cpython/pull/23420
    class MyEventLoopPolicy(asyncio.DefaultEventLoopPolicy):
        def get_event_loop(self):
            # In case electrum is being used as a library, there might be other
            # event loops in use besides ours. To minimise interfering with those,
            # if there is a loop running in the current thread, return that:
            running_loop = get_running_loop()
            if running_loop is not None:
                return running_loop
            # Otherwise, return our global loop:
            return get_asyncio_loop()
    asyncio.set_event_loop_policy(MyEventLoopPolicy())

    loop = asyncio.new_event_loop()
    _asyncio_event_loop = loop

    def on_exception(loop, context):
        """Suppress spurious messages it appears we cannot control."""
        SUPPRESS_MESSAGE_REGEX = re.compile('SSL handshake|Fatal read error on|'
                                            'SSL error in data received')
        message = context.get('message')
        if message and SUPPRESS_MESSAGE_REGEX.match(message):
            return
        loop.default_exception_handler(context)

    def run_event_loop():
        try:
            loop.run_until_complete(stopping_fut)
        finally:
            # clean-up
            global _asyncio_event_loop
            _asyncio_event_loop = None

    loop.set_exception_handler(on_exception)
    # loop.set_debug(True)
    stopping_fut = loop.create_future()
    loop_thread = threading.Thread(
        target=run_event_loop,
        name='EventLoop',
    )
    loop_thread.start()
    # Wait until the loop actually starts.
    # On a slow PC, or with a debugger attached, this can take a few dozens of ms,
    # and if we returned without a running loop, weird things can happen...
    t0 = time.monotonic()
    while not loop.is_running():
        time.sleep(0.01)
        if time.monotonic() - t0 > 5:
            raise Exception("been waiting for 5 seconds but asyncio loop would not start!")
    return loop, stopping_fut, loop_thread


class OrderedDictWithIndex(OrderedDict):
    """An OrderedDict that keeps track of the positions of keys.

    Note: very inefficient to modify contents, except to add new items.
    """

    def __init__(self):
        super().__init__()
        self._key_to_pos = {}
        self._pos_to_key = {}

    def _recalc_index(self):
        self._key_to_pos = {key: pos for (pos, key) in enumerate(self.keys())}
        self._pos_to_key = {pos: key for (pos, key) in enumerate(self.keys())}

    def pos_from_key(self, key):
        return self._key_to_pos[key]

    def value_from_pos(self, pos):
        key = self._pos_to_key[pos]
        return self[key]

    def popitem(self, *args, **kwargs):
        ret = super().popitem(*args, **kwargs)
        self._recalc_index()
        return ret

    def move_to_end(self, *args, **kwargs):
        ret = super().move_to_end(*args, **kwargs)
        self._recalc_index()
        return ret

    def clear(self):
        ret = super().clear()
        self._recalc_index()
        return ret

    def pop(self, *args, **kwargs):
        ret = super().pop(*args, **kwargs)
        self._recalc_index()
        return ret

    def update(self, *args, **kwargs):
        ret = super().update(*args, **kwargs)
        self._recalc_index()
        return ret

    def __delitem__(self, *args, **kwargs):
        ret = super().__delitem__(*args, **kwargs)
        self._recalc_index()
        return ret

    def __setitem__(self, key, *args, **kwargs):
        is_new_key = key not in self
        ret = super().__setitem__(key, *args, **kwargs)
        if is_new_key:
            pos = len(self) - 1
            self._key_to_pos[key] = pos
            self._pos_to_key[pos] = key
        return ret


def multisig_type(wallet_type):
    '''If wallet_type is mofn multi-sig, return [m, n],
    otherwise return None.'''
    if not wallet_type:
        return None
    match = re.match(r'(\d+)of(\d+)', wallet_type)
    if match:
        match = [int(x) for x in match.group(1, 2)]
    return match


def is_ip_address(x: Union[str, bytes]) -> bool:
    if isinstance(x, bytes):
        x = x.decode("utf-8")
    try:
        ipaddress.ip_address(x)
        return True
    except ValueError:
        return False


def is_localhost(host: str) -> bool:
    if str(host) in ('localhost', 'localhost.',):
        return True
    if host[0] == '[' and host[-1] == ']':  # IPv6
        host = host[1:-1]
    try:
        ip_addr = ipaddress.ip_address(host)  # type: Union[IPv4Address, IPv6Address]
        return ip_addr.is_loopback
    except ValueError:
        pass  # not an IP
    return False


def is_private_netaddress(host: str) -> bool:
    if is_localhost(host):
        return True
    if host[0] == '[' and host[-1] == ']':  # IPv6
        host = host[1:-1]
    try:
        ip_addr = ipaddress.ip_address(host)  # type: Union[IPv4Address, IPv6Address]
        return ip_addr.is_private
    except ValueError:
        pass  # not an IP
    return False


def list_enabled_bits(x: int) -> Sequence[int]:
    """e.g. 77 (0b1001101) --> (0, 2, 3, 6)"""
    binary = bin(x)[2:]
    rev_bin = reversed(binary)
    return tuple(i for i, b in enumerate(rev_bin) if b == '1')


def resolve_dns_srv(host: str):
    # FIXME this method is not using the network proxy. (although the proxy might not support UDP?)
    srv_records = dns.resolver.resolve(host, 'SRV')
    # priority: prefer lower
    # weight: tie breaker; prefer higher
    srv_records = sorted(srv_records, key=lambda x: (x.priority, -x.weight))

    def dict_from_srv_record(srv):
        return {
            'host': str(srv.target),
            'port': srv.port,
        }
    return [dict_from_srv_record(srv) for srv in srv_records]


def randrange(bound: int) -> int:
    """Return a random integer k such that 1 <= k < bound, uniformly
    distributed across that range.
    This is guaranteed to be cryptographically strong.
    """
    # secrets.randbelow(bound) returns a random int: 0 <= r < bound,
    # hence transformations:
    return secrets.randbelow(bound - 1) + 1


class CallbackManager(Logger):
    # callbacks set by the GUI or any thread
    # guarantee: the callbacks will always get triggered from the asyncio thread.

    def __init__(self):
        Logger.__init__(self)
        self.callback_lock = threading.Lock()
        self.callbacks = defaultdict(list)      # note: needs self.callback_lock
        self._running_cb_futs = set()

    def register_callback(self, func, events):
        with self.callback_lock:
            for event in events:
                self.callbacks[event].append(func)

    def unregister_callback(self, callback):
        with self.callback_lock:
            for callbacks in self.callbacks.values():
                if callback in callbacks:
                    callbacks.remove(callback)

    def trigger_callback(self, event, *args):
        """Trigger a callback with given arguments.
        Can be called from any thread. The callback itself will get scheduled
        on the event loop.
        """
        loop = get_asyncio_loop()
        assert loop.is_running(), "event loop not running"
        with self.callback_lock:
            callbacks = self.callbacks[event][:]
        for callback in callbacks:
            if asyncio.iscoroutinefunction(callback):  # async cb
                fut = asyncio.run_coroutine_threadsafe(callback(*args), loop)
                # keep strong references around to avoid GC issues:
                self._running_cb_futs.add(fut)
                def on_done(fut_: concurrent.futures.Future):
                    assert fut_.done()
                    self._running_cb_futs.remove(fut_)
                    if exc := fut_.exception():
                        self.logger.error(f"cb errored. {event=}. {exc=}", exc_info=exc)
                fut.add_done_callback(on_done)
            else:  # non-async cb
                # note: the cb needs to run in the asyncio thread
                if get_running_loop() == loop:
                    # run callback immediately, so that it is guaranteed
                    # to have been executed when this method returns
                    callback(*args)
                else:
                    # note: if cb raises, asyncio will log the exception
                    loop.call_soon_threadsafe(callback, *args)


callback_mgr = CallbackManager()
trigger_callback = callback_mgr.trigger_callback
register_callback = callback_mgr.register_callback
unregister_callback = callback_mgr.unregister_callback
_event_listeners = defaultdict(set)  # type: Dict[str, Set[str]]


class EventListener:

    def _list_callbacks(self):
        for c in self.__class__.__mro__:
            classpath = f"{c.__module__}.{c.__name__}"
            for method_name in _event_listeners[classpath]:
                method = getattr(self, method_name)
                assert callable(method)
                assert method_name.startswith('on_event_')
                yield method_name[len('on_event_'):], method

    def register_callbacks(self):
        for name, method in self._list_callbacks():
            #_logger.debug(f'registering callback {method}')
            register_callback(method, [name])

    def unregister_callbacks(self):
        for name, method in self._list_callbacks():
            #_logger.debug(f'unregistering callback {method}')
            unregister_callback(method)


def event_listener(func):
    classname, method_name = func.__qualname__.split('.')
    assert method_name.startswith('on_event_')
    classpath = f"{func.__module__}.{classname}"
    _event_listeners[classpath].add(method_name)
    return func


_NetAddrType = TypeVar("_NetAddrType")
# requirements for _NetAddrType:
# - reasonable __hash__() implementation (e.g. based on host/port of remote endpoint)

class NetworkRetryManager(Generic[_NetAddrType]):
    """Truncated Exponential Backoff for network connections."""

    def __init__(
            self, *,
            max_retry_delay_normal: float,
            init_retry_delay_normal: float,
            max_retry_delay_urgent: float = None,
            init_retry_delay_urgent: float = None,
    ):
        self._last_tried_addr = {}  # type: Dict[_NetAddrType, Tuple[float, int]]  # (unix ts, num_attempts)

        # note: these all use "seconds" as unit
        if max_retry_delay_urgent is None:
            max_retry_delay_urgent = max_retry_delay_normal
        if init_retry_delay_urgent is None:
            init_retry_delay_urgent = init_retry_delay_normal
        self._max_retry_delay_normal = max_retry_delay_normal
        self._init_retry_delay_normal = init_retry_delay_normal
        self._max_retry_delay_urgent = max_retry_delay_urgent
        self._init_retry_delay_urgent = init_retry_delay_urgent

    def _trying_addr_now(self, addr: _NetAddrType) -> None:
        last_time, num_attempts = self._last_tried_addr.get(addr, (0, 0))
        # we add up to 1 second of noise to the time, so that clients are less likely
        # to get synchronised and bombard the remote in connection waves:
        cur_time = time.time() + random.random()
        self._last_tried_addr[addr] = cur_time, num_attempts + 1

    def _on_connection_successfully_established(self, addr: _NetAddrType) -> None:
        self._last_tried_addr[addr] = time.time(), 0

    def _can_retry_addr(self, addr: _NetAddrType, *,
                        now: float = None, urgent: bool = False) -> bool:
        if now is None:
            now = time.time()
        last_time, num_attempts = self._last_tried_addr.get(addr, (0, 0))
        if urgent:
            max_delay = self._max_retry_delay_urgent
            init_delay = self._init_retry_delay_urgent
        else:
            max_delay = self._max_retry_delay_normal
            init_delay = self._init_retry_delay_normal
        delay = self.__calc_delay(multiplier=init_delay, max_delay=max_delay, num_attempts=num_attempts)
        next_time = last_time + delay
        return next_time < now

    @classmethod
    def __calc_delay(cls, *, multiplier: float, max_delay: float,
                     num_attempts: int) -> float:
        num_attempts = min(num_attempts, 100_000)
        try:
            res = multiplier * 2 ** num_attempts
        except OverflowError:
            return max_delay
        return max(0, min(max_delay, res))

    def _clear_addr_retry_times(self) -> None:
        self._last_tried_addr.clear()


class MySocksProxy(aiorpcx.SOCKSProxy):
    # note: proxy will not leak DNS as create_connection()
    # sets (local DNS) resolve=False by default

    async def open_connection(self, host=None, port=None, **kwargs):
        loop = asyncio.get_running_loop()
        reader = asyncio.StreamReader(loop=loop)
        protocol = asyncio.StreamReaderProtocol(reader, loop=loop)
        transport, _ = await self.create_connection(
            lambda: protocol, host, port, **kwargs)
        writer = asyncio.StreamWriter(transport, protocol, reader, loop)
        return reader, writer

    @classmethod
    def from_proxy_dict(cls, proxy: dict = None) -> Optional['MySocksProxy']:
        if not proxy:
            return None
        username, pw = proxy.get('user'), proxy.get('password')
        if not username or not pw:
            auth = None
        else:
            auth = aiorpcx.socks.SOCKSUserAuth(username, pw)
        addr = aiorpcx.NetAddress(proxy['host'], proxy['port'])
        if proxy['mode'] == "socks4":
            ret = cls(addr, aiorpcx.socks.SOCKS4a, auth)
        elif proxy['mode'] == "socks5":
            ret = cls(addr, aiorpcx.socks.SOCKS5, auth)
        else:
            raise NotImplementedError  # http proxy not available with aiorpcx
        return ret


class JsonRPCClient:

    def __init__(self, session: aiohttp.ClientSession, url: str):
        self.session = session
        self.url = url
        self._id = 0

    async def request(self, endpoint, *args):
        self._id += 1
        data = ('{"jsonrpc": "2.0", "id":"%d", "method": "%s", "params": %s }'
                % (self._id, endpoint, json.dumps(args)))
        async with self.session.post(self.url, data=data) as resp:
            if resp.status == 200:
                r = await resp.json()
                result = r.get('result')
                error = r.get('error')
                if error:
                    return 'Error: ' + str(error)
                else:
                    return result
            else:
                text = await resp.text()
                return 'Error: ' + str(text)

    def add_method(self, endpoint):
        async def coro(*args):
            return await self.request(endpoint, *args)
        setattr(self, endpoint, coro)


T = TypeVar('T')

def random_shuffled_copy(x: Iterable[T]) -> List[T]:
    """Returns a shuffled copy of the input."""
    x_copy = list(x)  # copy
    random.shuffle(x_copy)  # shuffle in-place
    return x_copy


def test_read_write_permissions(path) -> None:
    # note: There might already be a file at 'path'.
    #       Make sure we do NOT overwrite/corrupt that!
    temp_path = "%s.tmptest.%s" % (path, os.getpid())
    echo = "fs r/w test"
    try:
        # test READ permissions for actual path
        if os.path.exists(path):
            with open(path, "rb") as f:
                f.read(1)  # read 1 byte
        # test R/W sanity for "similar" path
        with open(temp_path, "w", encoding='utf-8') as f:
            f.write(echo)
        with open(temp_path, "r", encoding='utf-8') as f:
            echo2 = f.read()
        os.remove(temp_path)
    except Exception as e:
        raise IOError(e) from e
    if echo != echo2:
        raise IOError('echo sanity-check failed')


class nullcontext:
    """Context manager that does no additional processing.
    This is a ~backport of contextlib.nullcontext from Python 3.10
    """

    def __init__(self, enter_result=None):
        self.enter_result = enter_result

    def __enter__(self):
        return self.enter_result

    def __exit__(self, *excinfo):
        pass

    async def __aenter__(self):
        return self.enter_result

    async def __aexit__(self, *excinfo):
        pass


class classproperty(property):
    """~read-only class-level @property
    from https://stackoverflow.com/a/13624858 by denis-ryzhkov
    """
    def __get__(self, owner_self, owner_cls):
        return self.fget(owner_cls)


def get_running_loop() -> Optional[asyncio.AbstractEventLoop]:
    """Returns the asyncio event loop that is *running in this thread*, if any."""
    try:
        return asyncio.get_running_loop()
    except RuntimeError:
        return None


def error_text_str_to_safe_str(err: str) -> str:
    """Converts an untrusted error string to a sane printable ascii str.
    Never raises.
    """
    return error_text_bytes_to_safe_str(err.encode("ascii", errors='backslashreplace'))


def error_text_bytes_to_safe_str(err: bytes) -> str:
    """Converts an untrusted error bytes text to a sane printable ascii str.
    Never raises.

    Note that naive ascii conversion would be insufficient. Fun stuff:
    >>> b = b"my_long_prefix_blabla" + 21 * b"\x08" + b"malicious_stuff"
    >>> s = b.decode("ascii")
    >>> print(s)
    malicious_stuffblabla
    """
    # convert to ascii, to get rid of unicode stuff
    ascii_text = err.decode("ascii", errors='backslashreplace')
    # do repr to handle ascii special chars (especially when printing/logging the str)
    return repr(ascii_text)<|MERGE_RESOLUTION|>--- conflicted
+++ resolved
@@ -900,15 +900,10 @@
             return _("in over {} years").format(round(distance_in_minutes / 525600))
 
 mainnet_block_explorers = {
-<<<<<<< HEAD
     'GlobalBoost Explorer': ('https://bstyexplorer.globalboost.info/', 
                         {'tx': 'tx/', 'addr': 'address/'}),
     'Bitupper Explorer': ('https://bitupper.com/en/explorer/bitcoin/',
                         {'tx': 'transactions/', 'addr': 'addresses/'}),
-=======
-    '3xpl.com': ('https://3xpl.com/bitcoin/',
-                        {'tx': 'transaction/', 'addr': 'address/'}),
->>>>>>> 88058df4
     'Bitflyer.jp': ('https://chainflyer.bitflyer.jp/',
                         {'tx': 'Transaction/', 'addr': 'Address/'}),
     'Blockchain.info': ('https://blockchain.com/btc/',
