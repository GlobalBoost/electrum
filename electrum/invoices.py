--- conflicted
+++ resolved
@@ -130,14 +130,10 @@
         if self.is_lightning():
             address = self.get_address()
             amount = self.get_amount_sat()
-<<<<<<< HEAD
-            outputs = [PartialTxOutput.from_address_and_value(address, int(amount))] if address and amount else []
-=======
             if address and amount is not None:
                 outputs = [PartialTxOutput.from_address_and_value(address, int(amount))]
             else:
                 outputs = []
->>>>>>> 96af21fa
         else:
             outputs = self.outputs
         return outputs
