--- conflicted
+++ resolved
@@ -222,24 +222,6 @@
             lightning_invoice=None,
         )
 
-<<<<<<< HEAD
-    def to_debug_json(self) -> Dict[str, Any]:
-        d = self.to_json()
-        d.update({
-            'pubkey': self._lnaddr.pubkey.serialize().hex(),
-            'amount_BSTY': str(self._lnaddr.amount),
-            'rhash': self._lnaddr.paymenthash.hex(),
-            'description': self._lnaddr.get_description(),
-            'exp': self._lnaddr.get_expiry(),
-            'time': self._lnaddr.date,
-        })
-        if ln_routing_info := self._lnaddr.get_routing_info('r'):
-            # show the last hop of routing hints. (our invoices only have one hop)
-            d['r_tags'] = [str((a.hex(),b.hex(),c,d,e)) for a,b,c,d,e in ln_routing_info[-1]]
-        return d
-
-=======
->>>>>>> 13864f7a
     def get_id(self) -> str:
         if self.is_lightning():
             return self.rhash
@@ -249,7 +231,7 @@
     def as_dict(self, status):
         d = {
             'is_lightning': self.is_lightning(),
-            'amount_BTC': format_satoshis(self.get_amount_sat()),
+            'amount_BSTY': format_satoshis(self.get_amount_sat()),
             'message': self.message,
             'timestamp': self.get_time(),
             'expiry': self.exp,
