#!/usr/bin/env python
#
# Electrum - lightweight Bitcoin client
# Copyright (C) 2012 thomasv@gitorious
#
# Permission is hereby granted, free of charge, to any person
# obtaining a copy of this software and associated documentation files
# (the "Software"), to deal in the Software without restriction,
# including without limitation the rights to use, copy, modify, merge,
# publish, distribute, sublicense, and/or sell copies of the Software,
# and to permit persons to whom the Software is furnished to do so,
# subject to the following conditions:
#
# The above copyright notice and this permission notice shall be
# included in all copies or substantial portions of the Software.
#
# THE SOFTWARE IS PROVIDED "AS IS", WITHOUT WARRANTY OF ANY KIND,
# EXPRESS OR IMPLIED, INCLUDING BUT NOT LIMITED TO THE WARRANTIES OF
# MERCHANTABILITY, FITNESS FOR A PARTICULAR PURPOSE AND
# NONINFRINGEMENT. IN NO EVENT SHALL THE AUTHORS OR COPYRIGHT HOLDERS
# BE LIABLE FOR ANY CLAIM, DAMAGES OR OTHER LIABILITY, WHETHER IN AN
# ACTION OF CONTRACT, TORT OR OTHERWISE, ARISING FROM, OUT OF OR IN
# CONNECTION WITH THE SOFTWARE OR THE USE OR OTHER DEALINGS IN THE
# SOFTWARE.

import os
import signal
import sys
import traceback
import threading
from typing import Optional, TYPE_CHECKING, List


try:
    import PyQt5
except Exception:
    sys.exit("Error: Could not import PyQt5 on Linux systems, you may try 'sudo apt-get install python3-pyqt5'")

from PyQt5.QtGui import QGuiApplication
from PyQt5.QtWidgets import (QApplication, QSystemTrayIcon, QWidget, QMenu,
                             QMessageBox)
from PyQt5.QtCore import QObject, pyqtSignal, QTimer, Qt
import PyQt5.QtCore as QtCore

from electrum.i18n import _, set_language
from electrum.plugin import run_hook
from electrum.base_wizard import GoBack
from electrum.util import (UserCancelled, profiler, send_exception_to_crash_reporter,
                           WalletFileException, BitcoinException, get_new_wallet_name)
from electrum.wallet import Wallet, Abstract_Wallet
from electrum.wallet_db import WalletDB
from electrum.logging import Logger

from .installwizard import InstallWizard, WalletAlreadyOpenInMemory
from .util import get_default_language, read_QIcon, ColorScheme, custom_message_box, MessageBoxMixin
from .main_window import ElectrumWindow
from .network_dialog import NetworkDialog
from .stylesheet_patcher import patch_qt_stylesheet
from .lightning_dialog import LightningDialog
from .watchtower_dialog import WatchtowerDialog
from .exception_window import Exception_Hook

if TYPE_CHECKING:
    from electrum.daemon import Daemon
    from electrum.simple_config import SimpleConfig
    from electrum.plugin import Plugins


class OpenFileEventFilter(QObject):
    def __init__(self, windows):
        self.windows = windows
        super(OpenFileEventFilter, self).__init__()

    def eventFilter(self, obj, event):
        if event.type() == QtCore.QEvent.FileOpen:
            if len(self.windows) >= 1:
                self.windows[0].pay_to_URI(event.url().toString())
                return True
        return False


class QElectrumApplication(QApplication):
    new_window_signal = pyqtSignal(str, object)


class QNetworkUpdatedSignalObject(QObject):
    network_updated_signal = pyqtSignal(str, object)


class ElectrumGui(Logger):

    network_dialog: Optional['NetworkDialog']
    lightning_dialog: Optional['LightningDialog']
    watchtower_dialog: Optional['WatchtowerDialog']

    @profiler
    def __init__(self, config: 'SimpleConfig', daemon: 'Daemon', plugins: 'Plugins'):
        set_language(config.get('language', get_default_language()))
        Logger.__init__(self)
        self.logger.info(f"Qt GUI starting up... Qt={QtCore.QT_VERSION_STR}, PyQt={QtCore.PYQT_VERSION_STR}")
        # Uncomment this call to verify objects are being properly
        # GC-ed when windows are closed
        #network.add_jobs([DebugMem([Abstract_Wallet, SPV, Synchronizer,
        #                            ElectrumWindow], interval=5)])
        QtCore.QCoreApplication.setAttribute(QtCore.Qt.AA_X11InitThreads)
        if hasattr(QtCore.Qt, "AA_ShareOpenGLContexts"):
            QtCore.QCoreApplication.setAttribute(QtCore.Qt.AA_ShareOpenGLContexts)
        if hasattr(QGuiApplication, 'setDesktopFileName'):
            QGuiApplication.setDesktopFileName('electrum-bsty.desktop')
        self.gui_thread = threading.current_thread()
        self.config = config
        self.daemon = daemon
        self.plugins = plugins
        self.windows = []  # type: List[ElectrumWindow]
        self.efilter = OpenFileEventFilter(self.windows)
        self.app = QElectrumApplication(sys.argv)
        self.app.installEventFilter(self.efilter)
<<<<<<< HEAD
        self.app.setWindowIcon(read_QIcon("electrum-bsty.png"))
=======
        self.app.setWindowIcon(read_QIcon("electrum.png"))
        self._cleaned_up = False
>>>>>>> e679e607
        # timer
        self.timer = QTimer(self.app)
        self.timer.setSingleShot(False)
        self.timer.setInterval(500)  # msec

        self.network_dialog = None
        self.lightning_dialog = None
        self.watchtower_dialog = None
        self.network_updated_signal_obj = QNetworkUpdatedSignalObject()
        self._num_wizards_in_progress = 0
        self._num_wizards_lock = threading.Lock()
        self.dark_icon = self.config.get("dark_icon", False)
        self.tray = None
        self._init_tray()
        self.app.new_window_signal.connect(self.start_new_window)
        self.set_dark_theme_if_needed()
        run_hook('init_qt', self)

    def _init_tray(self):
        self.tray = QSystemTrayIcon(self.tray_icon(), None)
        self.tray.setToolTip('Electrum')
        self.tray.activated.connect(self.tray_activated)
        self.build_tray_menu()
        self.tray.show()

    def set_dark_theme_if_needed(self):
        use_dark_theme = self.config.get('qt_gui_color_theme', 'default') == 'dark'
        if use_dark_theme:
            try:
                import qdarkstyle
                self.app.setStyleSheet(qdarkstyle.load_stylesheet_pyqt5())
            except BaseException as e:
                use_dark_theme = False
                self.logger.warning(f'Error setting dark theme: {repr(e)}')
        # Apply any necessary stylesheet patches
        patch_qt_stylesheet(use_dark_theme=use_dark_theme)
        # Even if we ourselves don't set the dark theme,
        # the OS/window manager/etc might set *a dark theme*.
        # Hence, try to choose colors accordingly:
        ColorScheme.update_from_widget(QWidget(), force_dark=use_dark_theme)

    def build_tray_menu(self):
        if not self.tray:
            return
        # Avoid immediate GC of old menu when window closed via its action
        if self.tray.contextMenu() is None:
            m = QMenu()
            self.tray.setContextMenu(m)
        else:
            m = self.tray.contextMenu()
            m.clear()
        network = self.daemon.network
        m.addAction(_("Network"), self.show_network_dialog)
        if network and network.lngossip:
            m.addAction(_("Lightning Network"), self.show_lightning_dialog)
        if network and network.local_watchtower:
            m.addAction(_("Local Watchtower"), self.show_watchtower_dialog)
        for window in self.windows:
            name = window.wallet.basename()
            submenu = m.addMenu(name)
            submenu.addAction(_("Show/Hide"), window.show_or_hide)
            submenu.addAction(_("Close"), window.close)
        m.addAction(_("Dark/Light"), self.toggle_tray_icon)
        m.addSeparator()
        m.addAction(_("Exit Electrum"), self.app.quit)

    def tray_icon(self):
        if self.dark_icon:
            return read_QIcon('electrum_dark_icon.png')
        else:
            return read_QIcon('electrum_light_icon.png')

    def toggle_tray_icon(self):
        if not self.tray:
            return
        self.dark_icon = not self.dark_icon
        self.config.set_key("dark_icon", self.dark_icon, True)
        self.tray.setIcon(self.tray_icon())

    def tray_activated(self, reason):
        if reason == QSystemTrayIcon.DoubleClick:
            if all([w.is_hidden() for w in self.windows]):
                for w in self.windows:
                    w.bring_to_top()
            else:
                for w in self.windows:
                    w.hide()

    def _cleanup_before_exit(self):
        if self._cleaned_up:
            return
        self._cleaned_up = True
        self.app.new_window_signal.disconnect()
        self.efilter = None
        # If there are still some open windows, try to clean them up.
        for window in list(self.windows):
            window.close()
            window.clean_up()
        if self.network_dialog:
            self.network_dialog.close()
            self.network_dialog.clean_up()
            self.network_dialog = None
        self.network_updated_signal_obj = None
        if self.lightning_dialog:
            self.lightning_dialog.close()
            self.lightning_dialog = None
        if self.watchtower_dialog:
            self.watchtower_dialog.close()
            self.watchtower_dialog = None
        # Shut down the timer cleanly
        self.timer.stop()
        self.timer = None
        # clipboard persistence. see http://www.mail-archive.com/pyqt@riverbankcomputing.com/msg17328.html
        event = QtCore.QEvent(QtCore.QEvent.Clipboard)
        self.app.sendEvent(self.app.clipboard(), event)
        if self.tray:
            self.tray.hide()
            self.tray.deleteLater()
            self.tray = None

    def _maybe_quit_if_no_windows_open(self) -> None:
        """Check if there are any open windows and decide whether we should quit."""
        # keep daemon running after close
        if self.config.get('daemon'):
            return
        # check if a wizard is in progress
        with self._num_wizards_lock:
            if self._num_wizards_in_progress > 0 or len(self.windows) > 0:
                return
        self.app.quit()

    def new_window(self, path, uri=None):
        # Use a signal as can be called from daemon thread
        self.app.new_window_signal.emit(path, uri)

    def show_lightning_dialog(self):
        if not self.daemon.network.has_channel_db():
            return
        if not self.lightning_dialog:
            self.lightning_dialog = LightningDialog(self)
        self.lightning_dialog.bring_to_top()

    def show_watchtower_dialog(self):
        if not self.watchtower_dialog:
            self.watchtower_dialog = WatchtowerDialog(self)
        self.watchtower_dialog.bring_to_top()

    def show_network_dialog(self):
        if self.network_dialog:
            self.network_dialog.on_update()
            self.network_dialog.show()
            self.network_dialog.raise_()
            return
        self.network_dialog = NetworkDialog(
            network=self.daemon.network,
            config=self.config,
            network_updated_signal_obj=self.network_updated_signal_obj)
        self.network_dialog.show()

    def _create_window_for_wallet(self, wallet):
        w = ElectrumWindow(self, wallet)
        self.windows.append(w)
        self.build_tray_menu()
        w.warn_if_testnet()
        w.warn_if_watching_only()
        return w

    def count_wizards_in_progress(func):
        def wrapper(self: 'ElectrumGui', *args, **kwargs):
            with self._num_wizards_lock:
                self._num_wizards_in_progress += 1
            try:
                return func(self, *args, **kwargs)
            finally:
                with self._num_wizards_lock:
                    self._num_wizards_in_progress -= 1
                self._maybe_quit_if_no_windows_open()
        return wrapper

    @count_wizards_in_progress
    def start_new_window(self, path, uri, *, app_is_starting=False) -> Optional[ElectrumWindow]:
        '''Raises the window for the wallet if it is open.  Otherwise
        opens the wallet and creates a new window for it'''
        wallet = None
        try:
            wallet = self.daemon.load_wallet(path, None)
        except Exception as e:
            self.logger.exception('')
            custom_message_box(icon=QMessageBox.Warning,
                               parent=None,
                               title=_('Error'),
                               text=_('Cannot load wallet') + ' (1):\n' + repr(e))
            # if app is starting, still let wizard to appear
            if not app_is_starting:
                return
        if not wallet:
            try:
                wallet = self._start_wizard_to_select_or_create_wallet(path)
            except (WalletFileException, BitcoinException) as e:
                self.logger.exception('')
                custom_message_box(icon=QMessageBox.Warning,
                                   parent=None,
                                   title=_('Error'),
                                   text=_('Cannot load wallet') + ' (2):\n' + repr(e))
        if not wallet:
            return
        # create or raise window
        try:
            for window in self.windows:
                if window.wallet.storage.path == wallet.storage.path:
                    break
            else:
                window = self._create_window_for_wallet(wallet)
        except Exception as e:
            self.logger.exception('')
            custom_message_box(icon=QMessageBox.Warning,
                               parent=None,
                               title=_('Error'),
                               text=_('Cannot create window for wallet') + ':\n' + repr(e))
            if app_is_starting:
                wallet_dir = os.path.dirname(path)
                path = os.path.join(wallet_dir, get_new_wallet_name(wallet_dir))
                self.start_new_window(path, uri)
            return
        if uri:
            window.pay_to_URI(uri)
        window.bring_to_top()
        window.setWindowState(window.windowState() & ~QtCore.Qt.WindowMinimized | QtCore.Qt.WindowActive)

        window.activateWindow()
        return window

    def _start_wizard_to_select_or_create_wallet(self, path) -> Optional[Abstract_Wallet]:
        wizard = InstallWizard(self.config, self.app, self.plugins, gui_object=self)
        try:
            path, storage = wizard.select_storage(path, self.daemon.get_wallet)
            # storage is None if file does not exist
            if storage is None:
                wizard.path = path  # needed by trustedcoin plugin
                wizard.run('new')
                storage, db = wizard.create_storage(path)
            else:
                db = WalletDB(storage.read(), manual_upgrades=False)
                wizard.run_upgrades(storage, db)
        except (UserCancelled, GoBack):
            return
        except WalletAlreadyOpenInMemory as e:
            return e.wallet
        finally:
            wizard.terminate()
        # return if wallet creation is not complete
        if storage is None or db.get_action():
            return
        wallet = Wallet(db, storage, config=self.config)
        wallet.start_network(self.daemon.network)
        self.daemon.add_wallet(wallet)
        return wallet

    def close_window(self, window: ElectrumWindow):
        if window in self.windows:
            self.windows.remove(window)
        self.build_tray_menu()
        # save wallet path of last open window
        if not self.windows:
            self.config.save_last_wallet(window.wallet)
        run_hook('on_close_window', window)
        self.daemon.stop_wallet(window.wallet.storage.path)

    def init_network(self):
        # Show network dialog if config does not exist
        if self.daemon.network:
            if self.config.get('auto_connect') is None:
                wizard = InstallWizard(self.config, self.app, self.plugins, gui_object=self)
                wizard.init_network(self.daemon.network)
                wizard.terminate()

    def main(self):
        # setup Ctrl-C handling and tear-down code first, so that user can easily exit whenever
        self.app.setQuitOnLastWindowClosed(False)  # so _we_ can decide whether to quit
        self.app.lastWindowClosed.connect(self._maybe_quit_if_no_windows_open)
        self.app.aboutToQuit.connect(self._cleanup_before_exit)
        signal.signal(signal.SIGINT, lambda *args: self.app.quit())
        # hook for crash reporter
        Exception_Hook.maybe_setup(config=self.config)
        # first-start network-setup
        try:
            self.init_network()
        except UserCancelled:
            return
        except GoBack:
            return
        except Exception as e:
            self.logger.exception('')
            return
        # start wizard to select/create wallet
        self.timer.start()
        path = self.config.get_wallet_path(use_gui_last_wallet=True)
        try:
            if not self.start_new_window(path, self.config.get('url'), app_is_starting=True):
                return
        except Exception as e:
            self.logger.error("error loading wallet (or creating window for it)")
            send_exception_to_crash_reporter(e)
            # Let Qt event loop start properly so that crash reporter window can appear.
            # We will shutdown when the user closes that window, via lastWindowClosed signal.
        # main loop
        self.logger.info("starting Qt main loop")
        self.app.exec_()
        # on some platforms the exec_ call may not return, so use _cleanup_before_exit

    def stop(self):
        self.logger.info('closing GUI')
        self.app.quit()<|MERGE_RESOLUTION|>--- conflicted
+++ resolved
@@ -115,12 +115,8 @@
         self.efilter = OpenFileEventFilter(self.windows)
         self.app = QElectrumApplication(sys.argv)
         self.app.installEventFilter(self.efilter)
-<<<<<<< HEAD
         self.app.setWindowIcon(read_QIcon("electrum-bsty.png"))
-=======
-        self.app.setWindowIcon(read_QIcon("electrum.png"))
         self._cleaned_up = False
->>>>>>> e679e607
         # timer
         self.timer = QTimer(self.app)
         self.timer.setSingleShot(False)
