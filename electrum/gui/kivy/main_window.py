import re
import os
import sys
import time
import datetime
import traceback
from decimal import Decimal
import threading
import asyncio
from typing import TYPE_CHECKING, Optional, Union, Callable, Sequence

from electrum.storage import WalletStorage, StorageReadWriteError
from electrum.wallet_db import WalletDB
from electrum.wallet import Wallet, InternalAddressCorruption, Abstract_Wallet
from electrum.wallet import update_password_for_directory

from electrum.plugin import run_hook
from electrum import util
from electrum.util import (profiler, InvalidPassword, send_exception_to_crash_reporter,
                           format_satoshis, format_satoshis_plain, format_fee_satoshis,
                           maybe_extract_bolt11_invoice)
from electrum.invoices import PR_PAID, PR_FAILED
from electrum import blockchain
from electrum.network import Network, TxBroadcastError, BestEffortRequestFailed
from electrum.interface import PREFERRED_NETWORK_PROTOCOL, ServerAddr
from electrum.logging import Logger

from electrum.gui import messages
from .i18n import _
from . import KIVY_GUI_PATH

from kivy.app import App
from kivy.core.window import Window
from kivy.utils import platform
from kivy.properties import (OptionProperty, AliasProperty, ObjectProperty,
                             StringProperty, ListProperty, BooleanProperty, NumericProperty)
from kivy.cache import Cache
from kivy.clock import Clock
from kivy.factory import Factory
from kivy.metrics import inch
from kivy.lang import Builder
from .uix.dialogs.password_dialog import OpenWalletDialog, ChangePasswordDialog, PincodeDialog, PasswordDialog
from .uix.dialogs.choice_dialog import ChoiceDialog

## lazy imports for factory so that widgets can be used in kv
#Factory.register('InstallWizard', module='electrum.gui.kivy.uix.dialogs.installwizard')
#Factory.register('InfoBubble', module='electrum.gui.kivy.uix.dialogs')
#Factory.register('OutputList', module='electrum.gui.kivy.uix.dialogs')
#Factory.register('OutputItem', module='electrum.gui.kivy.uix.dialogs')

from .uix.dialogs.installwizard import InstallWizard
from .uix.dialogs import InfoBubble, crash_reporter
from .uix.dialogs import OutputList, OutputItem
from .uix.dialogs import TopLabel, RefLabel
from .uix.dialogs.question import Question

#from kivy.core.window import Window
#Window.softinput_mode = 'below_target'

# delayed imports: for startup speed on android
notification = app = ref = None

# register widget cache for keeping memory down timeout to forever to cache
# the data
Cache.register('electrum_widgets', timeout=0)

from kivy.uix.screenmanager import Screen
from kivy.uix.tabbedpanel import TabbedPanel
from kivy.uix.label import Label
from kivy.core.clipboard import Clipboard

Factory.register('TabbedCarousel', module='electrum.gui.kivy.uix.screens')

# Register fonts without this you won't be able to use bold/italic...
# inside markup.
from kivy.core.text import Label
Label.register(
    'Roboto',
    KIVY_GUI_PATH + '/data/fonts/Roboto.ttf',
    KIVY_GUI_PATH + '/data/fonts/Roboto.ttf',
    KIVY_GUI_PATH + '/data/fonts/Roboto-Bold.ttf',
    KIVY_GUI_PATH + '/data/fonts/Roboto-Bold.ttf',
)


from electrum.util import (NoDynamicFeeEstimates, NotEnoughFunds,
                           BITCOIN_BIP21_URI_SCHEME, LIGHTNING_URI_SCHEME,
                           UserFacingException)

from .uix.dialogs.lightning_open_channel import LightningOpenChannelDialog
from .uix.dialogs.lightning_channels import LightningChannelsDialog, SwapDialog

if TYPE_CHECKING:
    from . import ElectrumGui
    from electrum.simple_config import SimpleConfig
    from electrum.plugin import Plugins
    from electrum.paymentrequest import PaymentRequest


class ElectrumWindow(App, Logger):

    electrum_config = ObjectProperty(None)
    language = StringProperty('en')

    # properties might be updated by the network
    num_blocks = NumericProperty(0)
    num_nodes = NumericProperty(0)
    server_host = StringProperty('')
    server_port = StringProperty('')
    num_chains = NumericProperty(0)
    blockchain_name = StringProperty('')
    fee_status = StringProperty('Fee')
    balance = StringProperty('')
    fiat_balance = StringProperty('')
    is_fiat = BooleanProperty(False)
    blockchain_forkpoint = NumericProperty(0)

    lightning_gossip_num_peers = NumericProperty(0)
    lightning_gossip_num_nodes = NumericProperty(0)
    lightning_gossip_num_channels = NumericProperty(0)
    lightning_gossip_num_queries = NumericProperty(0)

    auto_connect = BooleanProperty(False)
    def on_auto_connect(self, instance, x):
        net_params = self.network.get_parameters()
        net_params = net_params._replace(auto_connect=self.auto_connect)
        self.network.run_from_another_thread(self.network.set_parameters(net_params))
    def toggle_auto_connect(self, x):
        self.auto_connect = not self.auto_connect

    oneserver = BooleanProperty(False)
    def on_oneserver(self, instance, x):
        net_params = self.network.get_parameters()
        net_params = net_params._replace(oneserver=self.oneserver)
        self.network.run_from_another_thread(self.network.set_parameters(net_params))
    def toggle_oneserver(self, x):
        self.oneserver = not self.oneserver

    proxy_str = StringProperty('')
    def update_proxy_str(self, proxy: dict):
        mode = proxy.get('mode')
        host = proxy.get('host')
        port = proxy.get('port')
        self.proxy_str = (host + ':' + port) if mode else _('None')

    def choose_server_dialog(self, popup):
        protocol = PREFERRED_NETWORK_PROTOCOL
        def cb2(server_str):
            popup.ids.server_str.text = server_str
        servers = self.network.get_servers()
        server_choices = {}
        for _host, d in sorted(servers.items()):
            port = d.get(protocol)
            if port:
                server = ServerAddr(_host, port, protocol=protocol)
                server_choices[server.net_addr_str()] = _host
        ChoiceDialog(_('Choose a server'), server_choices, popup.ids.server_str.text, cb2).open()

    def maybe_switch_to_server(self, server_str: str):
        net_params = self.network.get_parameters()
        try:
            server = ServerAddr.from_str_with_inference(server_str)
            if not server: raise Exception("failed to parse")
        except Exception as e:
            self.show_error(_("Invalid server details: {}").format(repr(e)))
            return
        net_params = net_params._replace(server=server)
        self.network.run_from_another_thread(self.network.set_parameters(net_params))

    def choose_blockchain_dialog(self, dt):
        chains = self.network.get_blockchains()
        def cb(name):
            with blockchain.blockchains_lock: blockchain_items = list(blockchain.blockchains.items())
            for chain_id, b in blockchain_items:
                if name == b.get_name():
                    self.network.run_from_another_thread(self.network.follow_chain_given_id(chain_id))
        chain_objects = [blockchain.blockchains.get(chain_id) for chain_id in chains]
        chain_objects = filter(lambda b: b is not None, chain_objects)
        names = [b.get_name() for b in chain_objects]
        if len(names) > 1:
            cur_chain = self.network.blockchain().get_name()
            ChoiceDialog(_('Choose your chain'), names, cur_chain, cb).open()

    use_rbf = BooleanProperty(False)
    def on_use_rbf(self, instance, x):
        self.electrum_config.set_key('use_rbf', self.use_rbf, True)

    use_gossip = BooleanProperty(False)
    def on_use_gossip(self, instance, x):
        self.electrum_config.set_key('use_gossip', self.use_gossip, True)
        if self.network:
            if self.use_gossip:
                self.network.start_gossip()
            else:
                self.network.run_from_another_thread(
                    self.network.stop_gossip())

    use_change = BooleanProperty(False)
    def on_use_change(self, instance, x):
        if self.wallet:
            self.wallet.use_change = self.use_change
            self.wallet.db.put('use_change', self.use_change)
            self.wallet.save_db()

    use_unconfirmed = BooleanProperty(False)
    def on_use_unconfirmed(self, instance, x):
        self.electrum_config.set_key('confirmed_only', not self.use_unconfirmed, True)

    use_recoverable_channels = BooleanProperty(True)
    def on_use_recoverable_channels(self, instance, x):
        self.electrum_config.set_key('use_recoverable_channels', self.use_recoverable_channels, True)

    def switch_to_send_screen(func):
        # try until send_screen is available
        def wrapper(self, *args):
            f = lambda dt: (bool(func(self, *args) and False) if self.send_screen else bool(self.switch_to('send') or True)) if self.wallet else True
            Clock.schedule_interval(f, 0.1)
        return wrapper

    @switch_to_send_screen
    def set_URI(self, uri):
        self.send_screen.set_URI(uri)

    @switch_to_send_screen
    def set_ln_invoice(self, invoice):
        self.send_screen.set_ln_invoice(invoice)

    def on_new_intent(self, intent):
        data = str(intent.getDataString())
<<<<<<< HEAD
        if str(intent.getScheme()).lower() in ('globalboost', 'lightning'):
            self._process_invoice_str(data)

    _invoice_intent_queued = None  # type: Optional[str]
    def _process_invoice_str(self, invoice: str) -> None:
        if not self.wallet:
            self._invoice_intent_queued = invoice
            return
        if not self.send_screen:
            self.switch_to('send')
            self._invoice_intent_queued = invoice
            return
        if invoice.lower().startswith('globalboost:'):
            self.set_URI(invoice)
        elif invoice.lower().startswith('lightning:'):
            self.set_ln_invoice(invoice)

    def _maybe_process_queued_invoice(self, *dt):
        if not self.wallet:
            return
        invoice_queued = self._invoice_intent_queued
        if invoice_queued:
            self._invoice_intent_queued = None
            self._process_invoice_str(invoice_queued)
=======
        scheme = str(intent.getScheme()).lower()
        if scheme == BITCOIN_BIP21_URI_SCHEME:
            self.set_URI(data)
        elif scheme == LIGHTNING_URI_SCHEME:
            self.set_ln_invoice(data)
>>>>>>> e679e607

    def on_language(self, instance, language):
        self.logger.info('language: {}'.format(language))
        _.switch_lang(language)

    def update_history(self, *dt):
        if self.history_screen:
            self.history_screen.update()

    def on_quotes(self, d):
        self.logger.info("on_quotes")
        self._trigger_update_status()
        self._trigger_update_history()

    def on_history(self, d):
        self.logger.info("on_history")
        if self.wallet:
            self.wallet.clear_coin_price_cache()
        self._trigger_update_history()

    def on_fee_histogram(self, *args):
        self._trigger_update_history()

    def on_request_status(self, event, wallet, key, status):
        req = self.wallet.receive_requests.get(key)
        if req is None:
            return
        if self.receive_screen:
            if status == PR_PAID:
                self.receive_screen.update()
            else:
                self.receive_screen.update_item(key, req)
        if self.request_popup and self.request_popup.key == key:
            self.request_popup.update_status()
        if status == PR_PAID:
            self.show_info(_('Payment Received') + '\n' + key)
            self._trigger_update_history()

    def on_invoice_status(self, event, wallet, key):
        req = self.wallet.get_invoice(key)
        if req is None:
            return
        status = self.wallet.get_invoice_status(req)
        if self.send_screen:
            if status == PR_PAID:
                self.send_screen.update()
            else:
                self.send_screen.update_item(key, req)

        if self.invoice_popup and self.invoice_popup.key == key:
            self.invoice_popup.update_status()

    def on_payment_succeeded(self, event, wallet, key):
        description = self.wallet.get_label(key)
        self.show_info(_('Payment succeeded') + '\n\n' + description)
        self._trigger_update_history()

    def on_payment_failed(self, event, wallet, key, reason):
        self.show_info(_('Payment failed') + '\n\n' + reason)

    def _get_bu(self):
        return self.electrum_config.get_base_unit()

    def _set_bu(self, value):
        self.electrum_config.set_base_unit(value)
        self._trigger_update_status()
        self._trigger_update_history()

    wallet_name = StringProperty(_('No Wallet'))
    base_unit = AliasProperty(_get_bu, _set_bu)
    fiat_unit = StringProperty('')

    def on_fiat_unit(self, a, b):
        self._trigger_update_history()

    def decimal_point(self):
        return self.electrum_config.get_decimal_point()

    def btc_to_fiat(self, amount_str):
        if not amount_str:
            return ''
        if not self.fx.is_enabled():
            return ''
        rate = self.fx.exchange_rate()
        if rate.is_nan():
            return ''
        fiat_amount = self.get_amount(amount_str + ' ' + self.base_unit) * rate / pow(10, 8)
        return "{:.2f}".format(fiat_amount).rstrip('0').rstrip('.')

    def fiat_to_btc(self, fiat_amount):
        if not fiat_amount:
            return ''
        rate = self.fx.exchange_rate()
        if rate.is_nan():
            return ''
        satoshis = int(pow(10,8) * Decimal(fiat_amount) / Decimal(rate))
        return format_satoshis_plain(satoshis, decimal_point=self.decimal_point())

    def get_amount(self, amount_str):
        a, u = amount_str.split()
        assert u == self.base_unit
        try:
            x = Decimal(a)
        except:
            return None
        p = pow(10, self.decimal_point())
        return int(p * x)


    _orientation = OptionProperty('landscape',
                                 options=('landscape', 'portrait'))

    def _get_orientation(self):
        return self._orientation

    orientation = AliasProperty(_get_orientation,
                                None,
                                bind=('_orientation',))
    '''Tries to ascertain the kind of device the app is running on.
    Cane be one of `tablet` or `phone`.

    :data:`orientation` is a read only `AliasProperty` Defaults to 'landscape'
    '''

    _ui_mode = OptionProperty('phone', options=('tablet', 'phone'))

    def _get_ui_mode(self):
        return self._ui_mode

    ui_mode = AliasProperty(_get_ui_mode,
                            None,
                            bind=('_ui_mode',))
    '''Defines tries to ascertain the kind of device the app is running on.
    Cane be one of `tablet` or `phone`.

    :data:`ui_mode` is a read only `AliasProperty` Defaults to 'phone'
    '''

    def __init__(self, **kwargs):
        # initialize variables
        self._clipboard = Clipboard
        self.info_bubble = None
        self.nfcscanner = None
        self.tabs = None
        self.is_exit = False
        self.wallet = None  # type: Optional[Abstract_Wallet]
        self.pause_time = 0
        self.asyncio_loop = asyncio.get_event_loop()
        self.password = None
        self._use_single_password = False
        self.resume_dialog = None

        App.__init__(self)#, **kwargs)
        Logger.__init__(self)

        self.electrum_config = config = kwargs.get('config', None)  # type: SimpleConfig
        self.language = config.get('language', 'en')
        self.network = network = kwargs.get('network', None)  # type: Network
        if self.network:
            self.num_blocks = self.network.get_local_height()
            self.num_nodes = len(self.network.get_interfaces())
            net_params = self.network.get_parameters()
            self.server_host = net_params.server.host
            self.server_port = str(net_params.server.port)
            self.auto_connect = net_params.auto_connect
            self.oneserver = net_params.oneserver
            self.proxy_config = net_params.proxy if net_params.proxy else {}
            self.update_proxy_str(self.proxy_config)

        self.plugins = kwargs.get('plugins', None)  # type: Plugins
        self.gui_object = kwargs.get('gui_object', None)  # type: ElectrumGui
        self.daemon = self.gui_object.daemon
        self.fx = self.daemon.fx
        self.use_rbf = config.get('use_rbf', True)
        self.use_gossip = config.get('use_gossip', False)
        self.use_unconfirmed = not config.get('confirmed_only', False)

        # create triggers so as to minimize updating a max of 2 times a sec
        self._trigger_update_wallet = Clock.create_trigger(self.update_wallet, .5)
        self._trigger_update_status = Clock.create_trigger(self.update_status, .5)
        self._trigger_update_history = Clock.create_trigger(self.update_history, .5)
        self._trigger_update_interfaces = Clock.create_trigger(self.update_interfaces, .5)

        self._periodic_update_status_during_sync = Clock.schedule_interval(self.update_wallet_synchronizing_progress, .5)

        # cached dialogs
        self._settings_dialog = None
        self._channels_dialog = None
        self._addresses_dialog = None
        self.set_fee_status()
        self.invoice_popup = None
        self.request_popup = None

    def on_pr(self, pr: 'PaymentRequest'):
        if not self.wallet:
            self.show_error(_('No wallet loaded.'))
            return
        if pr.verify(self.wallet.contacts):
            key = pr.get_id()
            invoice = self.wallet.get_invoice(key)  # FIXME wrong key...
            if invoice and self.wallet.get_invoice_status(invoice) == PR_PAID:
                self.show_error("invoice already paid")
                self.send_screen.do_clear()
            elif pr.has_expired():
                self.show_error(_('Payment request has expired'))
            else:
                self.switch_to('send')
                self.send_screen.set_request(pr)
        else:
            self.show_error("invoice error:" + pr.error)
            self.send_screen.do_clear()

    def on_qr(self, data: str):
        from electrum.bitcoin import is_address
        data = data.strip()
        if is_address(data):
            self.set_URI(data)
            return
<<<<<<< HEAD
        if data.startswith('globalboost:'):
=======
        if data.lower().startswith(BITCOIN_BIP21_URI_SCHEME + ':'):
>>>>>>> e679e607
            self.set_URI(data)
            return
        if data.lower().startswith('channel_backup:'):
            self.import_channel_backup(data)
            return
        bolt11_invoice = maybe_extract_bolt11_invoice(data)
        if bolt11_invoice is not None:
            self.set_ln_invoice(bolt11_invoice)
            return
        # try to decode transaction
        from electrum.transaction import tx_from_any
        try:
            tx = tx_from_any(data)
        except:
            tx = None
        if tx:
            self.tx_dialog(tx)
            return
        # show error
        self.show_error("Unable to decode QR data")

    def update_tab(self, name):
        s = getattr(self, name + '_screen', None)
        if s:
            s.update()

    @profiler
    def update_tabs(self):
        for name in ['send', 'history', 'receive']:
            self.update_tab(name)

    def switch_to(self, name):
        s = getattr(self, name + '_screen', None)
        panel = self.tabs.ids.panel
        tab = self.tabs.ids[name + '_tab']
        panel.switch_to(tab)

    def show_request(self, is_lightning, key):
        from .uix.dialogs.request_dialog import RequestDialog
        self.request_popup = RequestDialog('Request', key)
        self.request_popup.open()

    def show_invoice(self, is_lightning, key):
        from .uix.dialogs.invoice_dialog import InvoiceDialog
        invoice = self.wallet.get_invoice(key)
        if not invoice:
            return
        data = invoice.invoice if is_lightning else key
        self.invoice_popup = InvoiceDialog('Invoice', data, key)
        self.invoice_popup.open()

    def qr_dialog(self, title, data, show_text=False, text_for_clipboard=None, help_text=None):
        from .uix.dialogs.qr_dialog import QRDialog
        def on_qr_failure():
            popup.dismiss()
            msg = _('Failed to display QR code.')
            if text_for_clipboard:
                msg += '\n' + _('Text copied to clipboard.')
                self._clipboard.copy(text_for_clipboard)
            Clock.schedule_once(lambda dt: self.show_info(msg))
        popup = QRDialog(
            title, data, show_text,
            failure_cb=on_qr_failure,
            text_for_clipboard=text_for_clipboard,
            help_text=help_text)
        popup.open()

    def scan_qr(self, on_complete):
        if platform != 'android':
            return self.scan_qr_non_android(on_complete)
        from jnius import autoclass, cast
        from android import activity
        PythonActivity = autoclass('org.kivy.android.PythonActivity')
        SimpleScannerActivity = autoclass("org.electrum.qr.SimpleScannerActivity")
        Intent = autoclass('android.content.Intent')
        intent = Intent(PythonActivity.mActivity, SimpleScannerActivity)

        def on_qr_result(requestCode, resultCode, intent):
            try:
                if resultCode == -1:  # RESULT_OK:
                    #  this doesn't work due to some bug in jnius:
                    # contents = intent.getStringExtra("text")
                    String = autoclass("java.lang.String")
                    contents = intent.getStringExtra(String("text"))
                    on_complete(contents)
            except Exception as e:  # exc would otherwise get lost
                send_exception_to_crash_reporter(e)
            finally:
                activity.unbind(on_activity_result=on_qr_result)
        activity.bind(on_activity_result=on_qr_result)
        PythonActivity.mActivity.startActivityForResult(intent, 0)

    def scan_qr_non_android(self, on_complete):
        from electrum import qrscanner
        try:
            video_dev = self.electrum_config.get_video_device()
            data = qrscanner.scan_barcode(video_dev)
            if data is not None:
                on_complete(data)
        except UserFacingException as e:
            self.show_error(e)
        except BaseException as e:
            self.logger.exception('camera error')
            self.show_error(repr(e))

    def do_share(self, data, title):
        if platform != 'android':
            return
        from jnius import autoclass, cast
        JS = autoclass('java.lang.String')
        Intent = autoclass('android.content.Intent')
        sendIntent = Intent()
        sendIntent.setAction(Intent.ACTION_SEND)
        sendIntent.setType("text/plain")
        sendIntent.putExtra(Intent.EXTRA_TEXT, JS(data))
        PythonActivity = autoclass('org.kivy.android.PythonActivity')
        currentActivity = cast('android.app.Activity', PythonActivity.mActivity)
        it = Intent.createChooser(sendIntent, cast('java.lang.CharSequence', JS(title)))
        currentActivity.startActivity(it)

    def build(self):
        return Builder.load_file(KIVY_GUI_PATH + '/main.kv')

    def _pause(self):
        if platform == 'android':
            # move activity to back
            from jnius import autoclass
            python_act = autoclass('org.kivy.android.PythonActivity')
            mActivity = python_act.mActivity
            mActivity.moveTaskToBack(True)

    def handle_crash_on_startup(func):
        def wrapper(self, *args, **kwargs):
            try:
                return func(self, *args, **kwargs)
            except Exception as e:
                self.logger.exception('crash on startup')
                from .uix.dialogs.crash_reporter import CrashReporter
                # show the crash reporter, and when it's closed, shutdown the app
                cr = CrashReporter(self, exctype=type(e), value=e, tb=e.__traceback__)
                cr.on_dismiss = lambda: self.stop()
                Clock.schedule_once(lambda _, cr=cr: cr.open(), 0)
        return wrapper

    @handle_crash_on_startup
    def on_start(self):
        ''' This is the start point of the kivy ui
        '''
        import time
        self.logger.info('Time to on_start: {} <<<<<<<<'.format(time.process_time()))
        Window.bind(size=self.on_size, on_keyboard=self.on_keyboard)
        #Window.softinput_mode = 'below_target'
        self.on_size(Window, Window.size)
        self.init_ui()
        crash_reporter.ExceptionHook(self)
        # init plugins
        run_hook('init_kivy', self)
        # fiat currency
        self.fiat_unit = self.fx.ccy if self.fx.is_enabled() else ''
        # default tab
        self.switch_to('history')
        # bind intent for globalboost: URI scheme
        if platform == 'android':
            from android import activity
            from jnius import autoclass
            PythonActivity = autoclass('org.kivy.android.PythonActivity')
            mactivity = PythonActivity.mActivity
            self.on_new_intent(mactivity.getIntent())
            activity.bind(on_new_intent=self.on_new_intent)
        # connect callbacks
        if self.network:
            interests = ['wallet_updated', 'network_updated', 'blockchain_updated',
                         'status', 'new_transaction', 'verified']
            util.register_callback(self.on_network_event, interests)
            util.register_callback(self.on_fee, ['fee'])
            util.register_callback(self.on_fee_histogram, ['fee_histogram'])
            util.register_callback(self.on_quotes, ['on_quotes'])
            util.register_callback(self.on_history, ['on_history'])
            util.register_callback(self.on_channels, ['channels_updated'])
            util.register_callback(self.on_channel, ['channel'])
            util.register_callback(self.on_invoice_status, ['invoice_status'])
            util.register_callback(self.on_request_status, ['request_status'])
            util.register_callback(self.on_payment_failed, ['payment_failed'])
            util.register_callback(self.on_payment_succeeded, ['payment_succeeded'])
            util.register_callback(self.on_channel_db, ['channel_db'])
            util.register_callback(self.set_num_peers, ['gossip_peers'])
            util.register_callback(self.set_unknown_channels, ['unknown_channels'])
        # load wallet
        self.load_wallet_by_name(self.electrum_config.get_wallet_path(use_gui_last_wallet=True))
        # URI passed in config
        uri = self.electrum_config.get('url')
        if uri:
            self.set_URI(uri)

    def on_channel_db(self, event, num_nodes, num_channels, num_policies):
        self.lightning_gossip_num_nodes = num_nodes
        self.lightning_gossip_num_channels = num_channels

    def set_num_peers(self, event, num_peers):
        self.lightning_gossip_num_peers = num_peers

    def set_unknown_channels(self, event, unknown):
        self.lightning_gossip_num_queries = unknown

    def get_wallet_path(self):
        if self.wallet:
            return self.wallet.storage.path
        else:
            return ''

    def on_wizard_success(self, storage, db, password):
        self.password = password
        if self.electrum_config.get('single_password'):
            self._use_single_password = update_password_for_directory(self.electrum_config, password, password)
        self.logger.info(f'use single password: {self._use_single_password}')
        wallet = Wallet(db, storage, config=self.electrum_config)
        wallet.start_network(self.daemon.network)
        self.daemon.add_wallet(wallet)
        self.load_wallet(wallet)

    def on_wizard_aborted(self):
        # wizard did not return a wallet; and there is no wallet open atm
        if not self.wallet:
            self.stop()

    def load_wallet_by_name(self, path):
        if not path:
            return
        if self.wallet and self.wallet.storage.path == path:
            return
        if self.password and self._use_single_password:
            storage = WalletStorage(path)
            # call check_password to decrypt
            storage.check_password(self.password)
            self.on_open_wallet(self.password, storage)
            return
        d = OpenWalletDialog(self, path, self.on_open_wallet)
        d.open()

    def on_open_wallet(self, password, storage):
        if not storage.file_exists():
            wizard = InstallWizard(self.electrum_config, self.plugins)
            wizard.path = storage.path
            wizard.run('new')
        else:
            assert storage.is_past_initial_decryption()
            db = WalletDB(storage.read(), manual_upgrades=False)
            assert not db.requires_upgrade()
            self.on_wizard_success(storage, db, password)

    def on_stop(self):
        self.logger.info('on_stop')
        self.stop_wallet()

    def stop_wallet(self):
        if self.wallet:
            self.daemon.stop_wallet(self.wallet.storage.path)
            self.wallet = None

    def on_keyboard(self, instance, key, keycode, codepoint, modifiers):
        if key == 27 and self.is_exit is False:
            self.is_exit = True
            self.show_info(_('Press again to exit'))
            return True
        # override settings button
        if key in (319, 282): #f1/settings button on android
            #self.gui.main_gui.toggle_settings(self)
            return True

    def settings_dialog(self):
        from .uix.dialogs.settings import SettingsDialog
        if self._settings_dialog is None:
            self._settings_dialog = SettingsDialog(self)
        else:
            self._settings_dialog.update()
        self._settings_dialog.open()

    def lightning_open_channel_dialog(self):
        if not self.wallet.has_lightning():
            self.show_error(_('Lightning is not enabled for this wallet'))
            return
        if not self.wallet.lnworker.channels and not self.wallet.lnworker.channel_backups:
            warning = _(messages.MSG_LIGHTNING_WARNING)
            d = Question(_('Do you want to create your first channel?') +
                         '\n\n' + warning, self.open_channel_dialog_with_warning)
            d.open()
        else:
            d = LightningOpenChannelDialog(self)
            d.open()

    def swap_dialog(self):
        d = SwapDialog(self, self.electrum_config)
        d.open()

    def open_channel_dialog_with_warning(self, b):
        if b:
            d = LightningOpenChannelDialog(self)
            d.open()

    def lightning_channels_dialog(self):
        if self._channels_dialog is None:
            self._channels_dialog = LightningChannelsDialog(self)
        self._channels_dialog.open()

    def on_channel(self, evt, wallet, chan):
        if self._channels_dialog:
            Clock.schedule_once(lambda dt: self._channels_dialog.update())

    def on_channels(self, evt, wallet):
        if self._channels_dialog:
            Clock.schedule_once(lambda dt: self._channels_dialog.update())

    def is_wallet_creation_disabled(self):
        return bool(self.electrum_config.get('single_password')) and self.password is None

    def wallets_dialog(self):
        from .uix.dialogs.wallets import WalletDialog
        dirname = os.path.dirname(self.electrum_config.get_wallet_path())
        d = WalletDialog(dirname, self.load_wallet_by_name, self.is_wallet_creation_disabled())
        d.open()

    def popup_dialog(self, name):
        if name == 'settings':
            self.settings_dialog()
        elif name == 'wallets':
            self.wallets_dialog()
        elif name == 'status':
            popup = Builder.load_file(KIVY_GUI_PATH + f'/uix/ui_screens/{name}.kv')
            master_public_keys_layout = popup.ids.master_public_keys
            for xpub in self.wallet.get_master_public_keys()[1:]:
                master_public_keys_layout.add_widget(TopLabel(text=_('Master Public Key')))
                ref = RefLabel()
                ref.name = _('Master Public Key')
                ref.data = xpub
                master_public_keys_layout.add_widget(ref)
            popup.open()
        elif name == 'lightning_channels_dialog' and not self.wallet.can_have_lightning():
            self.show_error(_("Not available for this wallet.") + "\n\n" +
                            _("Lightning is currently restricted to HD wallets with p2wpkh addresses."))
        elif name.endswith("_dialog"):
            getattr(self, name)()
        else:
            popup = Builder.load_file(KIVY_GUI_PATH + f'/uix/ui_screens/{name}.kv')
            popup.open()

    @profiler
    def init_ui(self):
        ''' Initialize The Ux part of electrum. This function performs the basic
        tasks of setting up the ui.
        '''
        #from weakref import ref

        self.funds_error = False
        # setup UX
        self.screens = {}

        #setup lazy imports for mainscreen
        Factory.register('AnimatedPopup',
                         module='electrum.gui.kivy.uix.dialogs')
        Factory.register('QRCodeWidget',
                         module='electrum.gui.kivy.uix.qrcodewidget')

        # preload widgets. Remove this if you want to load the widgets on demand
        #Cache.append('electrum_widgets', 'AnimatedPopup', Factory.AnimatedPopup())
        #Cache.append('electrum_widgets', 'QRCodeWidget', Factory.QRCodeWidget())

        # load and focus the ui
        self.root.manager = self.root.ids['manager']

        self.history_screen = None
        self.send_screen = None
        self.receive_screen = None
<<<<<<< HEAD
        self.requests_screen = None
        self.address_screen = None
        self.icon = "electrum/gui/icons/electrum-bsty.png"
=======
        self.icon = os.path.dirname(KIVY_GUI_PATH) + "/icons/electrum.png"
>>>>>>> e679e607
        self.tabs = self.root.ids['tabs']

    def update_interfaces(self, dt):
        net_params = self.network.get_parameters()
        self.num_nodes = len(self.network.get_interfaces())
        self.num_chains = len(self.network.get_blockchains())
        chain = self.network.blockchain()
        self.blockchain_forkpoint = chain.get_max_forkpoint()
        self.blockchain_name = chain.get_name()
        interface = self.network.interface
        if interface:
            self.server_host = interface.host
        else:
            self.server_host = str(net_params.server.host) + ' (connecting...)'
        self.proxy_config = net_params.proxy or {}
        self.update_proxy_str(self.proxy_config)

    def on_network_event(self, event, *args):
        self.logger.info('network event: '+ event)
        if event == 'network_updated':
            self._trigger_update_interfaces()
            self._trigger_update_status()
        elif event == 'wallet_updated':
            self._trigger_update_wallet()
            self._trigger_update_status()
        elif event == 'blockchain_updated':
            # to update number of confirmations in history
            self._trigger_update_wallet()
        elif event == 'status':
            self._trigger_update_status()
        elif event == 'new_transaction':
            self._trigger_update_wallet()
        elif event == 'verified':
            self._trigger_update_wallet()

    @profiler
    def load_wallet(self, wallet: 'Abstract_Wallet'):
        if self.wallet:
            self.stop_wallet()
        self.wallet = wallet
        self.wallet_name = wallet.basename()
        self.update_wallet()
        # Once GUI has been initialized check if we want to announce something
        # since the callback has been called before the GUI was initialized
        if self.receive_screen:
            self.receive_screen.clear()
        self.update_tabs()
        run_hook('load_wallet', wallet, self)
        try:
            wallet.try_detecting_internal_addresses_corruption()
        except InternalAddressCorruption as e:
            self.show_error(str(e))
            send_exception_to_crash_reporter(e)
            return
        self.use_change = self.wallet.use_change
        self.electrum_config.save_last_wallet(wallet)
        self.request_focus_for_main_view()

    def request_focus_for_main_view(self):
        if platform != 'android':
            return
        # The main view of the activity might be not have focus
        # in which case e.g. the OS "back" button would not work.
        # see #6276 (specifically "method 2" and "method 3")
        from jnius import autoclass
        PythonActivity = autoclass('org.kivy.android.PythonActivity')
        PythonActivity.requestFocusForMainView()

    def update_status(self, *dt):
        if not self.wallet:
            return
        if self.network is None or not self.network.is_connected():
            status = _("Offline")
        elif self.network.is_connected():
            self.num_blocks = self.network.get_local_height()
            server_height = self.network.get_server_height()
            server_lag = self.num_blocks - server_height
            if not self.wallet.up_to_date or server_height == 0:
                num_sent, num_answered = self.wallet.get_history_sync_state_details()
                status = ("{} [size=18dp]({}/{})[/size]"
                          .format(_("Synchronizing..."), num_answered, num_sent))
            elif server_lag > 1:
                status = _("Server is lagging ({} blocks)").format(server_lag)
            else:
                status = ''
        else:
            status = _("Disconnected")
        if status:
            self.balance = status
            self.fiat_balance = status
        else:
            c, u, x = self.wallet.get_balance()
            l = int(self.wallet.lnworker.get_balance()) if self.wallet.lnworker else 0
            balance_sat = c + u + x + l
            text = self.format_amount(balance_sat)
            self.balance = str(text.strip()) + ' [size=22dp]%s[/size]'% self.base_unit
            self.fiat_balance = self.fx.format_amount(balance_sat) + ' [size=22dp]%s[/size]'% self.fx.ccy

    def update_wallet_synchronizing_progress(self, *dt):
        if not self.wallet:
            return
        if not self.wallet.up_to_date:
            self._trigger_update_status()

    def get_max_amount(self):
        from electrum.transaction import PartialTxOutput
        if run_hook('abort_send', self):
            return ''
        inputs = self.wallet.get_spendable_coins(None)
        if not inputs:
            return ''
        addr = None
        if self.send_screen:
            addr = str(self.send_screen.address)
        if not addr:
            addr = self.wallet.dummy_address()
        outputs = [PartialTxOutput.from_address_and_value(addr, '!')]
        try:
            tx = self.wallet.make_unsigned_transaction(coins=inputs, outputs=outputs)
        except NoDynamicFeeEstimates as e:
            Clock.schedule_once(lambda dt, bound_e=e: self.show_error(str(bound_e)))
            return ''
        except NotEnoughFunds:
            return ''
        except InternalAddressCorruption as e:
            self.show_error(str(e))
            send_exception_to_crash_reporter(e)
            return ''
        amount = tx.output_value()
        __, x_fee_amount = run_hook('get_tx_extra_fee', self.wallet, tx) or (None, 0)
        amount_after_all_fees = amount - x_fee_amount
        return format_satoshis_plain(amount_after_all_fees, decimal_point=self.decimal_point())

    def format_amount(self, x, is_diff=False, whitespaces=False):
        return format_satoshis(
            x,
            num_zeros=0,
            decimal_point=self.decimal_point(),
            is_diff=is_diff,
            whitespaces=whitespaces,
        )

    def format_amount_and_units(self, x) -> str:
        if x is None:
            return 'none'
        if x == '!':
            return 'max'
        return format_satoshis_plain(x, decimal_point=self.decimal_point()) + ' ' + self.base_unit

    def format_fee_rate(self, fee_rate):
        # fee_rate is in sat/kB
        return format_fee_satoshis(fee_rate/1000) + ' sat/byte'

    #@profiler
    def update_wallet(self, *dt):
        self._trigger_update_status()
        if self.wallet and (self.wallet.up_to_date or not self.network or not self.network.is_connected()):
            self.update_tabs()

    def notify(self, message):
        try:
            global notification, os
            if not notification:
                from plyer import notification
            icon = (os.path.dirname(os.path.realpath(__file__))
                    + '/../../' + self.icon)
            notification.notify('Electrum', message,
                            app_icon=icon, app_name='Electrum')
        except ImportError:
            self.logger.Error('Notification: needs plyer; `sudo python3 -m pip install plyer`')

    def on_pause(self):
        self.pause_time = time.time()
        # pause nfc
        if self.nfcscanner:
            self.nfcscanner.nfc_disable()
        return True

    def on_resume(self):
        if self.nfcscanner:
            self.nfcscanner.nfc_enable()
        if self.resume_dialog is not None:
            return
        now = time.time()
        if self.wallet and self.has_pin_code() and now - self.pause_time > 5*60:
            def on_success(x):
                self.resume_dialog = None
            d = PincodeDialog(
                self,
                check_password=self.check_pin_code,
                on_success=on_success,
                on_failure=self.stop)
            self.resume_dialog = d
            d.open()

    def on_size(self, instance, value):
        width, height = value
        self._orientation = 'landscape' if width > height else 'portrait'
        self._ui_mode = 'tablet' if min(width, height) > inch(3.51) else 'phone'

    def on_ref_label(self, label, *, show_text_with_qr: bool = True):
        if not label.data:
            return
        self.qr_dialog(label.name, label.data, show_text_with_qr)

    def show_error(self, error, width='200dp', pos=None, arrow_pos=None,
                   exit=False, icon=f'atlas://{KIVY_GUI_PATH}/theming/atlas/light/error', duration=0,
                   modal=False):
        ''' Show an error Message Bubble.
        '''
        self.show_info_bubble(text=error, icon=icon, width=width,
            pos=pos or Window.center, arrow_pos=arrow_pos, exit=exit,
            duration=duration, modal=modal)

    def show_info(self, error, width='200dp', pos=None, arrow_pos=None,
                  exit=False, duration=0, modal=False):
        ''' Show an Info Message Bubble.
        '''
        self.show_error(error, icon=f'atlas://{KIVY_GUI_PATH}/theming/atlas/light/important',
            duration=duration, modal=modal, exit=exit, pos=pos,
            arrow_pos=arrow_pos)

    def show_info_bubble(self, text=_('Hello World'), pos=None, duration=0,
                         arrow_pos='bottom_mid', width=None, icon='', modal=False, exit=False):
        '''Method to show an Information Bubble

        .. parameters::
            text: Message to be displayed
            pos: position for the bubble
            duration: duration the bubble remains on screen. 0 = click to hide
            width: width of the Bubble
            arrow_pos: arrow position for the bubble
        '''
        text = str(text)  # so that we also handle e.g. Exception
        info_bubble = self.info_bubble
        if not info_bubble:
            info_bubble = self.info_bubble = Factory.InfoBubble()

        win = Window
        if info_bubble.parent:
            win.remove_widget(info_bubble
                                 if not info_bubble.modal else
                                 info_bubble._modal_view)

        if not arrow_pos:
            info_bubble.show_arrow = False
        else:
            info_bubble.show_arrow = True
            info_bubble.arrow_pos = arrow_pos
        img = info_bubble.ids.img
        if text == 'texture':
            # icon holds a texture not a source image
            # display the texture in full screen
            text = ''
            img.texture = icon
            info_bubble.fs = True
            info_bubble.show_arrow = False
            img.allow_stretch = True
            info_bubble.dim_background = True
            info_bubble.background_image = f'atlas://{KIVY_GUI_PATH}/theming/atlas/light/card'
        else:
            info_bubble.fs = False
            info_bubble.icon = icon
            #if img.texture and img._coreimage:
            #    img.reload()
            img.allow_stretch = False
            info_bubble.dim_background = False
            info_bubble.background_image = 'atlas://data/images/defaulttheme/bubble'
        info_bubble.message = text
        if not pos:
            pos = (win.center[0], win.center[1] - (info_bubble.height/2))
        info_bubble.show(pos, duration, width, modal=modal, exit=exit)

    def tx_dialog(self, tx):
        from .uix.dialogs.tx_dialog import TxDialog
        d = TxDialog(self, tx)
        d.open()

    def show_transaction(self, txid):
        tx = self.wallet.db.get_transaction(txid)
        if not tx and self.wallet.lnworker:
            tx = self.wallet.lnworker.lnwatcher.db.get_transaction(txid)
        if tx:
            self.tx_dialog(tx)
        else:
            self.show_error(f'Transaction not found {txid}')

    def lightning_tx_dialog(self, tx):
        from .uix.dialogs.lightning_tx_dialog import LightningTxDialog
        d = LightningTxDialog(self, tx)
        d.open()

    def sign_tx(self, *args):
        threading.Thread(target=self._sign_tx, args=args).start()

    def _sign_tx(self, tx, password, on_success, on_failure):
        try:
            self.wallet.sign_transaction(tx, password)
        except InvalidPassword:
            Clock.schedule_once(lambda dt: on_failure(_("Invalid PIN")))
            return
        on_success = run_hook('tc_sign_wrapper', self.wallet, tx, on_success, on_failure) or on_success
        Clock.schedule_once(lambda dt: on_success(tx))

    def _broadcast_thread(self, tx, on_complete):
        status = False
        try:
            self.network.run_from_another_thread(self.network.broadcast_transaction(tx))
        except TxBroadcastError as e:
            msg = e.get_message_for_gui()
        except BestEffortRequestFailed as e:
            msg = repr(e)
        else:
            status, msg = True, tx.txid()
        Clock.schedule_once(lambda dt: on_complete(status, msg))

    def broadcast(self, tx):
        def on_complete(ok, msg):
            if ok:
                self.show_info(_('Payment sent.'))
                if self.send_screen:
                    self.send_screen.do_clear()
            else:
                msg = msg or ''
                self.show_error(msg)

        if self.network and self.network.is_connected():
            self.show_info(_('Sending'))
            threading.Thread(target=self._broadcast_thread, args=(tx, on_complete)).start()
        else:
            self.show_info(_('Cannot broadcast transaction') + ':\n' + _('Not connected'))

    def description_dialog(self, screen):
        from .uix.dialogs.label_dialog import LabelDialog
        text = screen.message
        def callback(text):
            screen.message = text
        d = LabelDialog(_('Enter description'), text, callback)
        d.open()

    def amount_dialog(self, screen, show_max):
        from .uix.dialogs.amount_dialog import AmountDialog
        amount = screen.amount
        if amount:
            amount, u = str(amount).split()
            assert u == self.base_unit
        def cb(amount):
            if amount == '!':
                screen.is_max = True
                max_amt = self.get_max_amount()
                screen.amount = (max_amt + ' ' + self.base_unit) if max_amt else ''
            else:
                screen.amount = amount
                screen.is_max = False
        popup = AmountDialog(show_max, amount, cb)
        popup.open()

    def addresses_dialog(self):
        from .uix.dialogs.addresses import AddressesDialog
        if self._addresses_dialog is None:
            self._addresses_dialog = AddressesDialog(self)
        else:
            self._addresses_dialog.update()
        self._addresses_dialog.open()

    def fee_dialog(self):
        from .uix.dialogs.fee_dialog import FeeDialog
        fee_dialog = FeeDialog(self, self.electrum_config, self.set_fee_status)
        fee_dialog.open()

    def set_fee_status(self):
        target, tooltip, dyn = self.electrum_config.get_fee_target()
        self.fee_status = target

    def on_fee(self, event, *arg):
        self.set_fee_status()

    def protected(self, msg, f, args):
        if self.electrum_config.get('pin_code'):
            msg += "\n" + _("Enter your PIN code to proceed")
            on_success = lambda pw: f(*args, self.password)
            d = PincodeDialog(
                self,
                message = msg,
                check_password=self.check_pin_code,
                on_success=on_success,
                on_failure=lambda: None)
            d.open()
        else:
            d = Question(
                msg,
                lambda b: f(*args, self.password) if b else None,
                yes_str=_("OK"),
                no_str=_("Cancel"),
                title=_("Confirm action"))
            d.open()

    def delete_wallet(self):
        basename = os.path.basename(self.wallet.storage.path)
        d = Question(_('Delete wallet?') + '\n' + basename, self._delete_wallet)
        d.open()

    def _delete_wallet(self, b):
        if b:
            basename = self.wallet.basename()
            self.protected(_("Are you sure you want to delete wallet {}?").format(basename),
                           self.__delete_wallet, ())

    def __delete_wallet(self, pw):
        wallet_path = self.get_wallet_path()
        basename = os.path.basename(wallet_path)
        if self.wallet.has_password():
            try:
                self.wallet.check_password(pw)
            except InvalidPassword:
                self.show_error("Invalid password")
                return
        self.stop_wallet()
        os.unlink(wallet_path)
        self.show_error(_("Wallet removed: {}").format(basename))
        new_path = self.electrum_config.get_wallet_path(use_gui_last_wallet=True)
        self.load_wallet_by_name(new_path)

    def show_seed(self, label):
        self.protected(_("Display your seed?"), self._show_seed, (label,))

    def _show_seed(self, label, password):
        if self.wallet.has_password() and password is None:
            return
        keystore = self.wallet.keystore
        seed = keystore.get_seed(password)
        passphrase = keystore.get_passphrase(password)
        label.data = seed
        if passphrase:
            label.data += '\n\n' + _('Passphrase') + ': ' + passphrase

    def has_pin_code(self):
        return bool(self.electrum_config.get('pin_code'))

    def check_pin_code(self, pin):
        if pin != self.electrum_config.get('pin_code'):
            raise InvalidPassword

    def change_password(self, cb):
        def on_success(old_password, new_password):
            # called if old_password works on self.wallet
            self.password = new_password
            if self._use_single_password:
                path = self.wallet.storage.path
                self.stop_wallet()
                update_password_for_directory(self.electrum_config, old_password, new_password)
                self.load_wallet_by_name(path)
                msg = _("Password updated successfully")
            else:
                self.wallet.update_password(old_password, new_password)
                msg = _("Password updated for {}").format(os.path.basename(self.wallet.storage.path))
            self.show_info(msg)
        on_failure = lambda: self.show_error(_("Password not updated"))
        d = ChangePasswordDialog(self, self.wallet, on_success, on_failure)
        d.open()

    def pin_code_dialog(self, cb):
        if self._use_single_password and self.has_pin_code():
            def on_choice(choice):
                if choice == 0:
                    self.change_pin_code(cb)
                else:
                    self.reset_pin_code(cb)
            choices = {0:'Change PIN code', 1:'Reset PIN'}
            dialog = ChoiceDialog(
                _('PIN Code'), choices, 0,
                on_choice,
                keep_choice_order=True)
            dialog.open()
        else:
            self.change_pin_code(cb)

    def reset_pin_code(self, cb):
        on_success = lambda x: self._set_new_pin_code(None, cb)
        d = PasswordDialog(self,
            basename = self.wallet.basename(),
            check_password = self.wallet.check_password,
            on_success=on_success,
            on_failure=lambda: None,
            is_change=False,
            has_password=self.wallet.has_password())
        d.open()

    def _set_new_pin_code(self, new_pin, cb):
        self.electrum_config.set_key('pin_code', new_pin)
        cb()
        self.show_info(_("PIN updated") if new_pin else _('PIN disabled'))

    def change_pin_code(self, cb):
        on_failure = lambda: self.show_error(_("PIN not updated"))
        on_success = lambda old_pin, new_pin: self._set_new_pin_code(new_pin, cb)
        d = PincodeDialog(
            self,
            check_password=self.check_pin_code,
            on_success=on_success,
            on_failure=on_failure,
            is_change=True,
            has_password = self.has_pin_code())
        d.open()

    def save_backup(self):
        if platform != 'android':
            backup_dir = self.electrum_config.get_backup_dir()
            if backup_dir:
                self._save_backup(backup_dir)
            else:
                self.show_error(_("Backup NOT saved. Backup directory not configured."))
            return

        from android.permissions import request_permissions, Permission
        def cb(permissions, grant_results: Sequence[bool]):
            if not grant_results or not grant_results[0]:
                self.show_error(_("Cannot save backup without STORAGE permission"))
                return
            # note: Clock.schedule_once is a hack so that we get called on a non-daemon thread
            #       (needed for WalletDB.write)
            backup_dir = util.android_backup_dir()
            Clock.schedule_once(lambda dt: self._save_backup(backup_dir))
        request_permissions([Permission.WRITE_EXTERNAL_STORAGE], cb)

    def _save_backup(self, backup_dir):
        try:
            new_path = self.wallet.save_backup(backup_dir)
        except Exception as e:
            self.logger.exception("Failed to save wallet backup")
            self.show_error("Failed to save wallet backup" + '\n' + str(e))
            return
        self.show_info(_("Backup saved:") + f"\n{new_path}")

    def export_private_keys(self, pk_label, addr):
        if self.wallet.is_watching_only():
            self.show_info(_('This is a watching-only wallet. It does not contain private keys.'))
            return
        def show_private_key(addr, pk_label, password):
            if self.wallet.has_password() and password is None:
                return
            if not self.wallet.can_export():
                return
            try:
                key = str(self.wallet.export_private_key(addr, password))
                pk_label.data = key
            except InvalidPassword:
                self.show_error("Invalid PIN")
                return
        self.protected(_("Decrypt your private key?"), show_private_key, (addr, pk_label))

    def import_channel_backup(self, encrypted):
        d = Question(_('Import Channel Backup?'), lambda b: self._import_channel_backup(b, encrypted))
        d.open()

    def _import_channel_backup(self, b, encrypted):
        if not b:
            return
        try:
            self.wallet.lnworker.import_channel_backup(encrypted)
        except Exception as e:
            self.logger.exception("failed to import backup")
            self.show_error("failed to import backup" + '\n' + str(e))
            return
        self.lightning_channels_dialog()

    def lightning_status(self):
        if self.wallet.has_lightning():
            if self.wallet.lnworker.has_deterministic_node_id():
                status = _('Enabled')
            else:
                status = _('Enabled, non-recoverable channels')
        else:
            if self.wallet.can_have_lightning():
                status = _('Not enabled')
            else:
                status = _("Not available for this wallet.")
        return status

    def on_lightning_status(self, root):
        if self.wallet.has_lightning():
            if self.wallet.lnworker.has_deterministic_node_id():
                pass
            else:
                if self.wallet.db.get('seed_type') == 'segwit':
                    msg = _("Your channels cannot be recovered from seed, because they were created with an old version of Electrum. "
                            "This means that you must save a backup of your wallet everytime you create a new channel.\n\n"
                            "If you want this wallet to have recoverable channels, you must close your existing channels and restore this wallet from seed")
                else:
                    msg = _("Your channels cannot be recovered from seed. "
                            "This means that you must save a backup of your wallet everytime you create a new channel.\n\n"
                            "If you want to have recoverable channels, you must create a new wallet with an Electrum seed")
                self.show_info(msg)
        elif self.wallet.can_have_lightning():
            root.dismiss()
            if self.wallet.can_have_deterministic_lightning():
                msg = _(
                    "Lightning is not enabled because this wallet was created with an old version of Electrum. "
                    "Create lightning keys?")
            else:
                msg = _(
                    "Warning: this wallet type does not support channel recovery from seed. "
                    "You will need to backup your wallet everytime you create a new wallet. "
                    "Create lightning keys?")
            d = Question(msg, self._enable_lightning, title=_('Enable Lightning?'))
            d.open()

    def _enable_lightning(self, b):
        if not b:
            return
        self.wallet.init_lightning(password=self.password)
        self.show_info(_('Lightning keys have been initialized.'))<|MERGE_RESOLUTION|>--- conflicted
+++ resolved
@@ -227,38 +227,11 @@
 
     def on_new_intent(self, intent):
         data = str(intent.getDataString())
-<<<<<<< HEAD
-        if str(intent.getScheme()).lower() in ('globalboost', 'lightning'):
-            self._process_invoice_str(data)
-
-    _invoice_intent_queued = None  # type: Optional[str]
-    def _process_invoice_str(self, invoice: str) -> None:
-        if not self.wallet:
-            self._invoice_intent_queued = invoice
-            return
-        if not self.send_screen:
-            self.switch_to('send')
-            self._invoice_intent_queued = invoice
-            return
-        if invoice.lower().startswith('globalboost:'):
-            self.set_URI(invoice)
-        elif invoice.lower().startswith('lightning:'):
-            self.set_ln_invoice(invoice)
-
-    def _maybe_process_queued_invoice(self, *dt):
-        if not self.wallet:
-            return
-        invoice_queued = self._invoice_intent_queued
-        if invoice_queued:
-            self._invoice_intent_queued = None
-            self._process_invoice_str(invoice_queued)
-=======
         scheme = str(intent.getScheme()).lower()
         if scheme == BITCOIN_BIP21_URI_SCHEME:
             self.set_URI(data)
         elif scheme == LIGHTNING_URI_SCHEME:
             self.set_ln_invoice(data)
->>>>>>> e679e607
 
     def on_language(self, instance, language):
         self.logger.info('language: {}'.format(language))
@@ -477,11 +450,7 @@
         if is_address(data):
             self.set_URI(data)
             return
-<<<<<<< HEAD
-        if data.startswith('globalboost:'):
-=======
         if data.lower().startswith(BITCOIN_BIP21_URI_SCHEME + ':'):
->>>>>>> e679e607
             self.set_URI(data)
             return
         if data.lower().startswith('channel_backup:'):
@@ -854,13 +823,7 @@
         self.history_screen = None
         self.send_screen = None
         self.receive_screen = None
-<<<<<<< HEAD
-        self.requests_screen = None
-        self.address_screen = None
-        self.icon = "electrum/gui/icons/electrum-bsty.png"
-=======
-        self.icon = os.path.dirname(KIVY_GUI_PATH) + "/icons/electrum.png"
->>>>>>> e679e607
+        self.icon = os.path.dirname(KIVY_GUI_PATH) + "/icons/electrum-bsty.png"
         self.tabs = self.root.ids['tabs']
 
     def update_interfaces(self, dt):
