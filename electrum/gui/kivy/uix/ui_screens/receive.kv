#:import _ electrum.gui.kivy.i18n._
#:import KIVY_GUI_PATH electrum.gui.kivy.KIVY_GUI_PATH
#:import pr_color electrum.invoices.pr_color
#:import PR_UNKNOWN electrum.invoices.PR_UNKNOWN
#:import Factory kivy.factory.Factory
#:import Decimal decimal.Decimal


<RequestLabel@Label>
    #color: .305, .309, .309, 1
    text_size: self.width, None
    halign: 'left'
    valign: 'top'

<RequestItem@CardItem>
    address: ''
    memo: ''
    amount: ''
    status_str: ''
    status: PR_UNKNOWN
    BoxLayout:
        spacing: '8dp'
        height: '32dp'
        orientation: 'vertical'
        Widget
        RequestLabel:
            text: root.memo
            shorten: True
        Widget
        RequestLabel:
            text: root.address
            color: .699, .699, .699, 1
            font_size: '13sp'
            shorten: True
        Widget
    BoxLayout:
        spacing: '8dp'
        height: '32dp'
        orientation: 'vertical'
        Widget
        RequestLabel:
            text: root.amount
            halign: 'right'
            font_size: '15sp'
        Widget
        RequestLabel:
            text: root.status_str
            halign: 'right'
            font_size: '13sp'
            color: pr_color[root.status]
        Widget

<RequestRecycleView>:
    viewclass: 'RequestItem'
    RecycleBoxLayout:
        default_size: None, dp(56)
        default_size_hint: 1, None
        size_hint: 1, None
        height: self.minimum_height
        orientation: 'vertical'


<ReceiveScreen>:
    id: s
    name: 'receive'
    address: ''
    amount: ''
    message: ''
    status: ''
    expiration_text: _('Expiry')

    BoxLayout
        padding: '12dp', '12dp', '12dp', '12dp'
        spacing: '12dp'
        orientation: 'vertical'

        SendReceiveBlueBottom:
            id: blue_bottom
            size_hint: 1, None
            height: self.minimum_height
            BoxLayout:
                size_hint: 1, None
                height: blue_bottom.item_height
                spacing: '5dp'
                Image:
                    source: f'atlas://{KIVY_GUI_PATH}/theming/atlas/light/calculator'
                    opacity: 0.7
                    size_hint: None, None
                    size: '22dp', '22dp'
                    pos_hint: {'center_y': .5}
                BlueButton:
<<<<<<< HEAD
                    id: address_label
                    text: _('Lightning') if root.is_lightning else (s.address if s.address else _('Globalboost Address'))
                    shorten: True
                    on_release: root.is_lightning = not root.is_lightning if app.wallet.has_lightning() else False
=======
                    id: amount_label
                    default_text: _('Amount')
                    text: s.amount if s.amount else _('Amount')
                    on_release: Clock.schedule_once(lambda dt: app.amount_dialog(s, False))
>>>>>>> 28fe345b
            CardSeparator:
                opacity: message_selection.opacity
                color: blue_bottom.foreground_color
            BoxLayout:
                id: message_selection
                opacity: 1
                size_hint: 1, None
                height: blue_bottom.item_height
                spacing: '5dp'
                Image:
                    source: f'atlas://{KIVY_GUI_PATH}/theming/atlas/light/pen'
                    size_hint: None, None
                    size: '22dp', '22dp'
                    pos_hint: {'center_y': .5}
                BlueButton:
                    id: description
                    text: s.message if s.message else _('Description')
                    on_release: Clock.schedule_once(lambda dt: app.description_dialog(s))
            CardSeparator:
                opacity: message_selection.opacity
                color: blue_bottom.foreground_color
            BoxLayout:
                id: message_selection
                opacity: 1
                size_hint: 1, None
                height: blue_bottom.item_height
                spacing: '5dp'
                Image:
                    source: f'atlas://{KIVY_GUI_PATH}/theming/atlas/light/clock1'
                    size_hint: None, None
                    size: '22dp', '22dp'
                    pos_hint: {'center_y': .5}
                BlueButton:
                    id: description
                    text: s.expiration_text
                    on_release: Clock.schedule_once(lambda dt: s.expiration_dialog(s))
        BoxLayout:
            size_hint: 1, None
            height: '48dp'
            Button:
                text: _('Clear')
                size_hint: 1, None
                height: '48dp'
                on_release: Clock.schedule_once(lambda dt: s.clear())
            Button:
                text: _('New Request')
                size_hint: 1, None
                height: '48dp'
                on_release: Clock.schedule_once(lambda dt: s.new_request())
        Widget:
            size_hint: 1, 0.1
        RequestRecycleView:
            id: requests_container
            scroll_type: ['bars', 'content']
            bar_width: '25dp'<|MERGE_RESOLUTION|>--- conflicted
+++ resolved
@@ -89,17 +89,10 @@
                     size: '22dp', '22dp'
                     pos_hint: {'center_y': .5}
                 BlueButton:
-<<<<<<< HEAD
-                    id: address_label
-                    text: _('Lightning') if root.is_lightning else (s.address if s.address else _('Globalboost Address'))
-                    shorten: True
-                    on_release: root.is_lightning = not root.is_lightning if app.wallet.has_lightning() else False
-=======
                     id: amount_label
                     default_text: _('Amount')
                     text: s.amount if s.amount else _('Amount')
                     on_release: Clock.schedule_once(lambda dt: app.amount_dialog(s, False))
->>>>>>> 28fe345b
             CardSeparator:
                 opacity: message_selection.opacity
                 color: blue_bottom.foreground_color
