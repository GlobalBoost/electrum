--- conflicted
+++ resolved
@@ -187,11 +187,7 @@
         address = req.get_address() or ''
         URI = self.app.wallet.get_request_URI(req) or ''
         lnaddr = req.lightning_invoice or ''
-<<<<<<< HEAD
-        self.status = self.app.wallet.get_request_status(self.key)
-=======
         self.status = self.app.wallet.get_invoice_status(req)
->>>>>>> 96af21fa
         self.status_str = req.get_status_str(self.status)
         self.status_color = pr_color[self.status]
         self.has_lightning = req.is_lightning()
