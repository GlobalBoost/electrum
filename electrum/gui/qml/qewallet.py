--- conflicted
+++ resolved
@@ -3,10 +3,7 @@
 import threading
 import time
 from typing import Optional, TYPE_CHECKING
-<<<<<<< HEAD
-=======
 from functools import partial
->>>>>>> 96af21fa
 
 from PyQt5.QtCore import pyqtProperty, pyqtSignal, pyqtSlot, QObject, QTimer
 
@@ -67,10 +64,6 @@
     paymentFailed = pyqtSignal([str,str], arguments=['key','reason'])
     requestNewPassword = pyqtSignal()
     transactionSigned = pyqtSignal([str], arguments=['txid'])
-<<<<<<< HEAD
-    #broadcastSucceeded = pyqtSignal([str], arguments=['txid'])
-    broadcastFailed = pyqtSignal([str,str,str], arguments=['txid','code','reason'])
-=======
     broadcastSucceeded = pyqtSignal([str], arguments=['txid'])
     broadcastFailed = pyqtSignal([str,str,str], arguments=['txid','code','reason'])
     importChannelBackupFailed = pyqtSignal([str], arguments=['message'])
@@ -78,7 +71,6 @@
     otpRequested = pyqtSignal()
     otpSuccess = pyqtSignal()
     otpFailed = pyqtSignal([str,str], arguments=['code','message'])
->>>>>>> 96af21fa
 
     _network_signal = pyqtSignal(str, object)
 
@@ -470,44 +462,6 @@
 
     @auth_protect
     def sign(self, tx, *, broadcast: bool = False):
-<<<<<<< HEAD
-        tx = self.wallet.sign_transaction(tx, None)
-
-        if tx is None:
-            self._logger.info('did not sign')
-            return
-
-        txid = tx.txid()
-        self._logger.debug(f'txid={txid}')
-
-        self.transactionSigned.emit(txid)
-
-        if not tx.is_complete():
-            self._logger.info('tx not complete')
-            return
-
-        if broadcast:
-            self.broadcast(tx)
-
-    def broadcast(self, tx):
-        assert tx.is_complete()
-
-        self.network = self.wallet.network # TODO not always defined?
-
-        try:
-            self._logger.info('running broadcast in thread')
-            self.network.run_from_another_thread(self.network.broadcast_transaction(tx))
-            self._logger.info('broadcast submit done')
-        except TxBroadcastError as e:
-            self.broadcastFailed.emit(tx.txid(),'',repr(e))
-            self._logger.error(e)
-        except BestEffortRequestFailed as e:
-            self.broadcastFailed.emit(tx.txid(),'',repr(e))
-            self._logger.error(e)
-
-        #TODO: properly catch server side errors, e.g. bad-txns-inputs-missingorspent
-        #might need callback from network.py
-=======
         sign_hook = run_hook('tc_sign_wrapper', self.wallet, tx, partial(self.on_sign_complete, broadcast),
                              self.on_sign_failed)
         if sign_hook:
@@ -575,7 +529,6 @@
         threading.Thread(target=broadcast_thread).start()
 
         #TODO: properly catch server side errors, e.g. bad-txns-inputs-missingorspent
->>>>>>> 96af21fa
 
     paymentAuthRejected = pyqtSignal()
     def ln_auth_rejected(self):
@@ -659,9 +612,6 @@
             return
 
         assert key is not None
-<<<<<<< HEAD
-        self._requestModel.add_invoice(self.wallet.get_request(key))
-=======
         self.requestModel.add_invoice(self.wallet.get_request(key))
         self.requestCreateSuccess.emit(key)
 
@@ -687,7 +637,6 @@
 
         assert key is not None
         self.requestModel.add_invoice(self.wallet.get_request(key))
->>>>>>> 96af21fa
         self.requestCreateSuccess.emit(key)
 
     @pyqtSlot(str)
