import re
import queue
import time
import os

from PyQt5.QtCore import pyqtSlot, pyqtSignal, pyqtProperty, QObject, QUrl, QLocale, qInstallMessageHandler, QTimer
from PyQt5.QtGui import QGuiApplication, QFontDatabase
from PyQt5.QtQml import qmlRegisterType, qmlRegisterUncreatableType, QQmlApplicationEngine

from electrum import version
from electrum.logging import Logger, get_logger
from electrum.util import BITCOIN_BIP21_URI_SCHEME, LIGHTNING_URI_SCHEME

from .qeconfig import QEConfig
from .qedaemon import QEDaemon
from .qenetwork import QENetwork
from .qewallet import QEWallet
from .qeqr import QEQRParser, QEQRImageProvider, QEQRImageProviderHelper
from .qewalletdb import QEWalletDB
from .qebitcoin import QEBitcoin
from .qefx import QEFX
from .qetxfinalizer import QETxFinalizer, QETxRbfFeeBumper, QETxCpfpFeeBumper, QETxCanceller
from .qeinvoice import QEInvoice, QEInvoiceParser, QEUserEnteredPayment
from .qerequestdetails import QERequestDetails
from .qetypes import QEAmount
from .qeaddressdetails import QEAddressDetails
from .qetxdetails import QETxDetails
from .qechannelopener import QEChannelOpener
from .qelnpaymentdetails import QELnPaymentDetails
from .qechanneldetails import QEChannelDetails
from .qeswaphelper import QESwapHelper
from .qewizard import QENewWalletWizard, QEServerConnectWizard

notification = None

class QEAppController(QObject):
    userNotify = pyqtSignal(str)
    uriReceived = pyqtSignal(str)

    _dummy = pyqtSignal()

    def __init__(self, qedaemon, plugins):
        super().__init__()
        self.logger = get_logger(__name__)

        self._qedaemon = qedaemon
        self._plugins = plugins

        # set up notification queue and notification_timer
        self.user_notification_queue = queue.Queue()
        self.user_notification_last_time = 0

        self.notification_timer = QTimer(self)
        self.notification_timer.setSingleShot(False)
        self.notification_timer.setInterval(500)  # msec
        self.notification_timer.timeout.connect(self.on_notification_timer)

        self._qedaemon.walletLoaded.connect(self.on_wallet_loaded)

        self.userNotify.connect(self.notifyAndroid)

        self.bindIntent()

    def on_wallet_loaded(self):
        qewallet = self._qedaemon.currentWallet
        if not qewallet:
            return
        # attach to the wallet user notification events
        # connect only once
        try:
            qewallet.userNotify.disconnect(self.on_wallet_usernotify)
        except:
            pass
        qewallet.userNotify.connect(self.on_wallet_usernotify)

    def on_wallet_usernotify(self, wallet, message):
        self.logger.debug(message)
        self.user_notification_queue.put(message)
        if not self.notification_timer.isActive():
            self.logger.debug('starting app notification timer')
            self.notification_timer.start()

    def on_notification_timer(self):
        if self.user_notification_queue.qsize() == 0:
            self.logger.debug('queue empty, stopping app notification timer')
            self.notification_timer.stop()
            return
        now = time.time()
        rate_limit = 20  # seconds
        if self.user_notification_last_time + rate_limit > now:
            return
        self.user_notification_last_time = now
        self.logger.info("Notifying GUI about new user notifications")
        try:
            self.userNotify.emit(self.user_notification_queue.get_nowait())
        except queue.Empty:
            pass

    def notifyAndroid(self, message):
        try:
            # TODO: lazy load not in UI thread please
            global notification
            if not notification:
                from plyer import notification
            icon = (os.path.dirname(os.path.realpath(__file__))
                    + '/../icons/electrum.png')
            notification.notify('Electrum', message, app_icon=icon, app_name='Electrum')
        except ImportError:
            self.logger.warning('Notification: needs plyer; `sudo python3 -m pip install plyer`')
        except Exception as e:
            self.logger.error(repr(e))

    def bindIntent(self):
        try:
            from android import activity
            from jnius import autoclass
            PythonActivity = autoclass('org.kivy.android.PythonActivity')
            mactivity = PythonActivity.mActivity
            self.on_new_intent(mactivity.getIntent())
            activity.bind(on_new_intent=self.on_new_intent)
        except Exception as e:
            self.logger.error(f'unable to bind intent: {repr(e)}')

    def on_new_intent(self, intent):
        data = str(intent.getDataString())
        scheme = str(intent.getScheme()).lower()
        if scheme == BITCOIN_BIP21_URI_SCHEME or scheme == LIGHTNING_URI_SCHEME:
            self.uriReceived.emit(data)

    @pyqtSlot(str, str)
    def doShare(self, data, title):
        #if platform != 'android':
            #return
        try:
            from jnius import autoclass, cast
        except ImportError:
            self.logger.error('Share: needs jnius. Platform not Android?')
            return

        JS = autoclass('java.lang.String')
        Intent = autoclass('android.content.Intent')
        sendIntent = Intent()
        sendIntent.setAction(Intent.ACTION_SEND)
        sendIntent.setType("text/plain")
        sendIntent.putExtra(Intent.EXTRA_TEXT, JS(data))
        pythonActivity = autoclass('org.kivy.android.PythonActivity')
        currentActivity = cast('android.app.Activity', pythonActivity.mActivity)
        it = Intent.createChooser(sendIntent, cast('java.lang.CharSequence', JS(title)))
        currentActivity.startActivity(it)

    @pyqtSlot('QString')
    def textToClipboard(self, text):
        QGuiApplication.clipboard().setText(text)

    @pyqtSlot(result='QString')
    def clipboardToText(self):
        return QGuiApplication.clipboard().text()

    @pyqtSlot(str, result=QObject)
    def plugin(self, plugin_name):
        self.logger.debug(f'now {self._plugins.count()} plugins loaded')
        plugin = self._plugins.get(plugin_name)
        self.logger.debug(f'plugin with name {plugin_name} is {str(type(plugin))}')
        if plugin and hasattr(plugin,'so'):
            return plugin.so
        else:
            self.logger.debug('None!')
            return None

    @pyqtProperty('QVariant', notify=_dummy)
    def plugins(self):
        s = []
        for item in self._plugins.descriptions:
            self.logger.info(item)
            s.append({
                'name': item,
                'fullname': self._plugins.descriptions[item]['fullname'],
                'enabled': bool(self._plugins.get(item))
                })

        self.logger.debug(f'{str(s)}')
        return s

    @pyqtSlot(str, bool)
    def setPluginEnabled(self, plugin, enabled):
        if enabled:
            self._plugins.enable(plugin)
        else:
            self._plugins.disable(plugin)


class ElectrumQmlApplication(QGuiApplication):

    _valid = True

    def __init__(self, args, config, daemon, plugins):
        super().__init__(args)

        self.logger = get_logger(__name__)

        ElectrumQmlApplication._daemon = daemon

        qmlRegisterType(QEWallet, 'org.electrum', 1, 0, 'Wallet')
        qmlRegisterType(QEWalletDB, 'org.electrum', 1, 0, 'WalletDB')
        qmlRegisterType(QEBitcoin, 'org.electrum', 1, 0, 'Bitcoin')
        qmlRegisterType(QEQRParser, 'org.electrum', 1, 0, 'QRParser')
        qmlRegisterType(QEFX, 'org.electrum', 1, 0, 'FX')
        qmlRegisterType(QETxFinalizer, 'org.electrum', 1, 0, 'TxFinalizer')
        qmlRegisterType(QEInvoice, 'org.electrum', 1, 0, 'Invoice')
        qmlRegisterType(QEInvoiceParser, 'org.electrum', 1, 0, 'InvoiceParser')
        qmlRegisterType(QEUserEnteredPayment, 'org.electrum', 1, 0, 'UserEnteredPayment')
        qmlRegisterType(QEAddressDetails, 'org.electrum', 1, 0, 'AddressDetails')
        qmlRegisterType(QETxDetails, 'org.electrum', 1, 0, 'TxDetails')
        qmlRegisterType(QEChannelOpener, 'org.electrum', 1, 0, 'ChannelOpener')
        qmlRegisterType(QELnPaymentDetails, 'org.electrum', 1, 0, 'LnPaymentDetails')
        qmlRegisterType(QEChannelDetails, 'org.electrum', 1, 0, 'ChannelDetails')
        qmlRegisterType(QESwapHelper, 'org.electrum', 1, 0, 'SwapHelper')
        qmlRegisterType(QERequestDetails, 'org.electrum', 1, 0, 'RequestDetails')
<<<<<<< HEAD
=======
        qmlRegisterType(QETxRbfFeeBumper, 'org.electrum', 1, 0, 'TxRbfFeeBumper')
        qmlRegisterType(QETxCpfpFeeBumper, 'org.electrum', 1, 0, 'TxCpfpFeeBumper')
        qmlRegisterType(QETxCanceller, 'org.electrum', 1, 0, 'TxCanceller')
>>>>>>> 96af21fa

        qmlRegisterUncreatableType(QEAmount, 'org.electrum', 1, 0, 'Amount', 'Amount can only be used as property')
        qmlRegisterUncreatableType(QENewWalletWizard, 'org.electrum', 1, 0, 'NewWalletWizard', 'NewWalletWizard can only be used as property')
        qmlRegisterUncreatableType(QEServerConnectWizard, 'org.electrum', 1, 0, 'ServerConnectWizard', 'ServerConnectWizard can only be used as property')

        self.engine = QQmlApplicationEngine(parent=self)

        screensize = self.primaryScreen().size()

        self.qr_ip = QEQRImageProvider((7/8)*min(screensize.width(), screensize.height()))
        self.engine.addImageProvider('qrgen', self.qr_ip)
        self.qr_ip_h = QEQRImageProviderHelper((7/8)*min(screensize.width(), screensize.height()))

        # add a monospace font as we can't rely on device having one
        self.fixedFont = 'PT Mono'
        not_loaded = QFontDatabase.addApplicationFont('electrum/gui/qml/fonts/PTMono-Regular.ttf') < 0
        not_loaded = QFontDatabase.addApplicationFont('electrum/gui/qml/fonts/PTMono-Bold.ttf') < 0 and not_loaded
        if not_loaded:
            self.logger.warning('Could not load font PT Mono')
            self.fixedFont = 'Monospace' # hope for the best

        self.context = self.engine.rootContext()
        self.plugins = plugins
        self._qeconfig = QEConfig(config)
        self._qenetwork = QENetwork(daemon.network, self._qeconfig)
        self.daemon = QEDaemon(daemon)
        self.appController = QEAppController(self.daemon, self.plugins)
        self._maxAmount = QEAmount(is_max=True)
        self.context.setContextProperty('AppController', self.appController)
        self.context.setContextProperty('Config', self._qeconfig)
        self.context.setContextProperty('Network', self._qenetwork)
        self.context.setContextProperty('Daemon', self.daemon)
        self.context.setContextProperty('FixedFont', self.fixedFont)
        self.context.setContextProperty('MAX', self._maxAmount)
        self.context.setContextProperty('QRIP', self.qr_ip_h)
        self.context.setContextProperty('BUILD', {
            'electrum_version': version.ELECTRUM_VERSION,
            'apk_version': version.APK_VERSION,
            'protocol_version': version.PROTOCOL_VERSION
        })

        self.plugins.load_plugin('trustedcoin')

        qInstallMessageHandler(self.message_handler)

        # get notified whether root QML document loads or not
        self.engine.objectCreated.connect(self.objectCreated)

    # slot is called after loading root QML. If object is None, it has failed.
    @pyqtSlot('QObject*', 'QUrl')
    def objectCreated(self, object, url):
        if object is None:
            self._valid = False
        self.engine.objectCreated.disconnect(self.objectCreated)

    def message_handler(self, line, funct, file):
        # filter out common harmless messages
        if re.search('file:///.*TypeError: Cannot read property.*null$', file):
            return
        self.logger.warning(file)<|MERGE_RESOLUTION|>--- conflicted
+++ resolved
@@ -216,12 +216,9 @@
         qmlRegisterType(QEChannelDetails, 'org.electrum', 1, 0, 'ChannelDetails')
         qmlRegisterType(QESwapHelper, 'org.electrum', 1, 0, 'SwapHelper')
         qmlRegisterType(QERequestDetails, 'org.electrum', 1, 0, 'RequestDetails')
-<<<<<<< HEAD
-=======
         qmlRegisterType(QETxRbfFeeBumper, 'org.electrum', 1, 0, 'TxRbfFeeBumper')
         qmlRegisterType(QETxCpfpFeeBumper, 'org.electrum', 1, 0, 'TxCpfpFeeBumper')
         qmlRegisterType(QETxCanceller, 'org.electrum', 1, 0, 'TxCanceller')
->>>>>>> 96af21fa
 
         qmlRegisterUncreatableType(QEAmount, 'org.electrum', 1, 0, 'Amount', 'Amount can only be used as property')
         qmlRegisterUncreatableType(QENewWalletWizard, 'org.electrum', 1, 0, 'NewWalletWizard', 'NewWalletWizard can only be used as property')
