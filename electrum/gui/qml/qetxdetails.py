--- conflicted
+++ resolved
@@ -2,11 +2,7 @@
 
 from electrum.i18n import _
 from electrum.logging import get_logger
-<<<<<<< HEAD
-from electrum.util import format_time
-=======
 from electrum.util import format_time, AddTransactionException
->>>>>>> 96af21fa
 from electrum.transaction import tx_from_any
 
 from .qewallet import QEWallet
@@ -24,15 +20,9 @@
     _tx = None
 
     _status = ''
-<<<<<<< HEAD
-    _amount = QEAmount(amount_sat=0)
-    _lnamount = QEAmount(amount_sat=0)
-    _fee = QEAmount(amount_sat=0)
-=======
     _amount = QEAmount()
     _lnamount = QEAmount()
     _fee = QEAmount()
->>>>>>> 96af21fa
     _inputs = []
     _outputs = []
 
@@ -43,18 +33,11 @@
     _can_cpfp = False
     _can_save_as_local = False
     _can_remove = False
-<<<<<<< HEAD
-    _is_unrelated = False
-    _is_complete = False
-
-    _is_mined = False
-=======
     _can_sign = False
     _is_unrelated = False
     _is_complete = False
     _is_mined = False
     _is_final = False
->>>>>>> 96af21fa
 
     _mempool_depth = ''
 
@@ -63,13 +46,10 @@
     _confirmations = 0
     _txpos = -1
     _header_hash = ''
-<<<<<<< HEAD
-=======
 
     confirmRemoveLocalTx = pyqtSignal([str], arguments=['message'])
     saveTxError = pyqtSignal([str,str], arguments=['code', 'message'])
     saveTxSuccess = pyqtSignal()
->>>>>>> 96af21fa
 
     detailsChanged = pyqtSignal()
 
@@ -120,13 +100,6 @@
         if self._rawtx != rawtx:
             self._logger.debug('rawtx set -> %s' % rawtx)
             self._rawtx = rawtx
-<<<<<<< HEAD
-            try:
-                self._tx = tx_from_any(rawtx, deserialize=True)
-                self._logger.debug('tx type is %s' % str(type(self._tx)))
-                self.txid = self._tx.txid() # triggers update()
-            except Exception as e:
-=======
             if not rawtx:
                 return
             try:
@@ -134,7 +107,6 @@
                 self.txid = self._tx.txid() # triggers update()
             except Exception as e:
                 self._tx = None
->>>>>>> 96af21fa
                 self._logger.error(repr(e))
 
     labelChanged = pyqtSignal()
@@ -230,26 +202,20 @@
         return self._can_remove
 
     @pyqtProperty(bool, notify=detailsChanged)
-<<<<<<< HEAD
-=======
     def canSign(self):
         return self._can_sign
 
     @pyqtProperty(bool, notify=detailsChanged)
->>>>>>> 96af21fa
     def isUnrelated(self):
         return self._is_unrelated
 
     @pyqtProperty(bool, notify=detailsChanged)
     def isComplete(self):
         return self._is_complete
-<<<<<<< HEAD
-=======
 
     @pyqtProperty(bool, notify=detailsChanged)
     def isFinal(self):
         return self._is_final
->>>>>>> 96af21fa
 
     def update(self):
         if self._wallet is None:
@@ -262,12 +228,9 @@
 
         #self._logger.debug(repr(self._tx.to_json()))
 
-<<<<<<< HEAD
-=======
         self._logger.debug('adding info from wallet')
         self._tx.add_info_from_wallet(self._wallet.wallet)
 
->>>>>>> 96af21fa
         self._inputs = list(map(lambda x: x.to_json(), self._tx.inputs()))
         self._outputs = list(map(lambda x: {
             'address': x.get_ui_address_str(),
@@ -277,11 +240,7 @@
 
         txinfo = self._wallet.wallet.get_tx_info(self._tx)
 
-<<<<<<< HEAD
-        #self._logger.debug(repr(txinfo))
-=======
         self._logger.debug(repr(txinfo))
->>>>>>> 96af21fa
 
         # can be None if outputs unrelated to wallet seed,
         # e.g. to_local local_force_close commitment CSV-locked p2wsh script
@@ -308,24 +267,16 @@
                 self._lnamount.satsInt = 0
 
         self._is_complete = self._tx.is_complete()
-<<<<<<< HEAD
-=======
         self._is_final = self._tx.is_final()
->>>>>>> 96af21fa
         self._is_unrelated = txinfo.amount is None and self._lnamount.isEmpty
         self._is_lightning_funding_tx = txinfo.is_lightning_funding_tx
         self._can_bump = txinfo.can_bump
         self._can_dscancel = txinfo.can_dscancel
         self._can_broadcast = txinfo.can_broadcast
         self._can_cpfp = txinfo.can_cpfp
-<<<<<<< HEAD
-        self._can_save_as_local = txinfo.can_save_as_local
-        self._can_remove = txinfo.can_remove
-=======
         self._can_save_as_local = txinfo.can_save_as_local and not txinfo.can_remove
         self._can_remove = txinfo.can_remove
         self._can_sign = not self._is_complete and self._wallet.wallet.can_sign(self._tx)
->>>>>>> 96af21fa
 
         self.detailsChanged.emit()
 
@@ -356,17 +307,6 @@
     def onSigned(self, txid):
         if txid != self._txid:
             return
-<<<<<<< HEAD
-
-        self._logger.debug('onSigned')
-        self._wallet.transactionSigned.disconnect(self.onSigned)
-        self.update()
-
-    @pyqtSlot()
-    def broadcast(self):
-        assert self._tx.is_complete()
-        self._wallet.broadcast(self._tx)
-=======
 
         self._logger.debug('onSigned')
         self._wallet.transactionSigned.disconnect(self.onSigned)
@@ -440,5 +380,4 @@
         if for_qr:
             return self._tx.to_qr_data()
         else:
-            return str(self._tx)
->>>>>>> 96af21fa
+            return str(self._tx)