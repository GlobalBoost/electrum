import QtQuick 2.6
import QtQuick.Layouts 1.0
import QtQuick.Controls 2.3
import QtQuick.Controls.Material 2.0

import org.electrum 1.0

import "controls"

Pane {
    id: rootItem
    objectName: 'Wallets'

    padding: 0

    function createWallet() {
        var dialog = app.newWalletWizard.createObject(rootItem)
        dialog.open()
        dialog.walletCreated.connect(function() {
            Daemon.availableWallets.reload()
            // and load the new wallet
            Daemon.load_wallet(dialog.path, dialog.wizard_data['password'])
        })
    }

<<<<<<< HEAD
    function enableLightning() {
        var dialog = app.messageDialog.createObject(rootItem,
                {'text': qsTr('Enable Lightning for this wallet?'), 'yesno': true})
        dialog.yesClicked.connect(function() {
            Daemon.currentWallet.enableLightning()
        })
        dialog.open()
    }

    function deleteWallet() {
        var dialog = app.messageDialog.createObject(rootItem,
                {'text': qsTr('Really delete this wallet?'), 'yesno': true})
        dialog.yesClicked.connect(function() {
            Daemon.check_then_delete_wallet(Daemon.currentWallet)
        })
        dialog.open()
    }

    function changePassword() {
        // trigger dialog via wallet (auth then signal)
        Daemon.start_change_password()
    }

    property QtObject menu: Menu {
        id: menu
        MenuItem {
            icon.color: 'transparent'
            action: Action {
                text: qsTr('Create Wallet');
                onTriggered: rootItem.createWallet()
                icon.source: '../../icons/wallet.png'
            }
        }
        Component {
            id: changePasswordComp
            MenuItem {
                icon.color: 'transparent'
                enabled: Daemon.currentWallet
                action: Action {
                    text: qsTr('Change Password');
                    onTriggered: rootItem.changePassword()
                    icon.source: '../../icons/lock.png'
                }
            }
        }
        Component {
            id: deleteWalletComp
            MenuItem {
                icon.color: 'transparent'
                enabled: Daemon.currentWallet
                action: Action {
                    text: qsTr('Delete Wallet');
                    onTriggered: rootItem.deleteWallet()
                    icon.source: '../../icons/delete.png'
                }
            }
        }

        Component {
            id: enableLightningComp
            MenuItem {
                icon.color: 'transparent'
                action: Action {
                    text: qsTr('Enable Lightning');
                    onTriggered: rootItem.enableLightning()
                    enabled: Daemon.currentWallet && Daemon.currentWallet.canHaveLightning && !Daemon.currentWallet.isLightning
                    icon.source: '../../icons/lightning.png'
                }
            }
        }

        Component {
            id: sepComp
            MenuSeparator {}
        }

        // add items dynamically, if using visible: false property the menu item isn't removed but empty
        Component.onCompleted: {
            if (Daemon.currentWallet) {
                menu.insertItem(0, sepComp.createObject(menu))
                if (Daemon.currentWallet.canHaveLightning && !Daemon.currentWallet.isLightning) {
                    menu.insertItem(0, enableLightningComp.createObject(menu))
                }
                menu.insertItem(0, deleteWalletComp.createObject(menu))
                menu.insertItem(0, changePasswordComp.createObject(menu))
            }
        }
    }

=======
>>>>>>> 96af21fa
    ColumnLayout {
        id: rootLayout
        width: parent.width
        height: parent.height
<<<<<<< HEAD

        GridLayout {
            id: detailsLayout
            visible: Daemon.currentWallet
            Layout.preferredWidth: parent.width

            columns: 4

            Label { text: 'Wallet'; Layout.columnSpan: 2; color: Material.accentColor }
            Label { text: Daemon.currentWallet.name; font.bold: true /*pixelSize: constants.fontSizeLarge*/; Layout.columnSpan: 2 }

            Label { text: 'derivation prefix (BIP32)'; visible: Daemon.currentWallet.isDeterministic; color: Material.accentColor; Layout.columnSpan: 2 }
            Label { text: Daemon.currentWallet.derivationPrefix; visible: Daemon.currentWallet.isDeterministic; Layout.columnSpan: 2 }

            Label { text: 'txinType'; color: Material.accentColor }
            Label { text: Daemon.currentWallet.txinType }

            Label { text: 'is deterministic'; color: Material.accentColor }
            Label { text: Daemon.currentWallet.isDeterministic }

            Label { text: 'is watch only'; color: Material.accentColor }
            Label { text: Daemon.currentWallet.isWatchOnly }

            Label { text: 'is Encrypted'; color: Material.accentColor }
            Label { text: Daemon.currentWallet.isEncrypted }

            Label { text: 'is Hardware'; color: Material.accentColor }
            Label { text: Daemon.currentWallet.isHardware }

            Label { text: 'is Lightning'; color: Material.accentColor }
            Label { text: Daemon.currentWallet.isLightning }

            Label { text: 'has Seed'; color: Material.accentColor }
            Label { text: Daemon.currentWallet.hasSeed; Layout.columnSpan: 3 }

            Label { Layout.columnSpan:4; text: qsTr('Master Public Key'); color: Material.accentColor }

            TextHighlightPane {
                Layout.columnSpan: 4
                Layout.fillWidth: true
                padding: 0
                leftPadding: constants.paddingSmall

                RowLayout {
                    width: parent.width
                    Label {
                        text: Daemon.currentWallet.masterPubkey
                        wrapMode: Text.Wrap
                        Layout.fillWidth: true
                        font.family: FixedFont
                        font.pixelSize: constants.fontSizeMedium
                    }
                    ToolButton {
                        icon.source: '../../icons/share.png'
                        icon.color: 'transparent'
                        onClicked: {
                            var dialog = app.genericShareDialog.createObject(rootItem, {
                                title: qsTr('Master Public Key'),
                                text: Daemon.currentWallet.masterPubkey
                            })
                            dialog.open()
                        }
                    }
                }
            }
        }

        ColumnLayout {
            visible: !Daemon.currentWallet

            Layout.alignment: Qt.AlignHCenter
            Layout.bottomMargin: constants.paddingXXLarge
            Layout.topMargin: constants.paddingXXLarge
            spacing: 2*constants.paddingXLarge
=======
        spacing: 0

        ColumnLayout {
            Layout.preferredWidth: parent.width
            Layout.margins: constants.paddingLarge
>>>>>>> 96af21fa

            Label {
                text: qsTr('Wallets')
                font.pixelSize: constants.fontSizeLarge
                color: Material.accentColor
            }

            Rectangle {
                Layout.fillWidth: true
                height: 1
                color: Material.accentColor
            }

            Frame {
                id: detailsFrame
                Layout.preferredWidth: parent.width
                Layout.fillHeight: true
                verticalPadding: 0
                horizontalPadding: 0
                background: PaneInsetBackground {}

                ListView {
                    id: listview
                    anchors.fill: parent
                    clip: true
                    model: Daemon.availableWallets

                    delegate: ItemDelegate {
                        width: ListView.view.width
                        height: row.height

                        onClicked: {
                            Daemon.load_wallet(model.path)
                        }

                        RowLayout {
                            id: row
                            spacing: 10
                            x: constants.paddingSmall
                            width: parent.width - 2 * constants.paddingSmall

                            Image {
                                id: walleticon
                                source: "../../icons/wallet.png"
                                fillMode: Image.PreserveAspectFit
                                Layout.preferredWidth: constants.iconSizeLarge
                                Layout.preferredHeight: constants.iconSizeLarge
                                Layout.topMargin: constants.paddingSmall
                                Layout.bottomMargin: constants.paddingSmall
                            }

                            Label {
                                font.pixelSize: constants.fontSizeLarge
                                text: model.name
                                color: model.active ? Material.foreground : Qt.darker(Material.foreground, 1.20)
                                Layout.fillWidth: true
                            }

                            Tag {
                                visible: Daemon.currentWallet && model.name == Daemon.currentWallet.name
                                text: qsTr('Current')
                                border.color: Material.foreground
                                font.bold: true
                                labelcolor: Material.foreground
                            }
                            Tag {
                                visible: model.active
                                text: qsTr('Active')
                                border.color: 'green'
                                labelcolor: 'green'
                            }
                            Tag {
                                visible: !model.active
                                text: qsTr('Not loaded')
                                border.color: 'grey'
                                labelcolor: 'grey'
                            }
                        }
                    }

                    ScrollIndicator.vertical: ScrollIndicator { }
                }
            }

        }

        FlatButton {
            Layout.fillWidth: true
            text: 'Create Wallet'
            onClicked: rootItem.createWallet()
        }
    }

    Connections {
        target: Daemon
        function onWalletLoaded() {
            Daemon.availableWallets.reload()
            app.stack.pop()
        }
    }

<<<<<<< HEAD
    Connections {
        target: Daemon.currentWallet
        function onRequestNewPassword() { // new wallet password
            var dialog = app.passwordDialog.createObject(app,
                    {
                        'confirmPassword': true,
                        'title': qsTr('Enter new password'),
                        'infotext': qsTr('If you forget your password, you\'ll need to\
                        restore from seed. Please make sure you have your seed stored safely')
                    } )
            dialog.accepted.connect(function() {
                Daemon.currentWallet.set_password(dialog.password)
            })
            dialog.open()
        }
    }
=======
>>>>>>> 96af21fa
}<|MERGE_RESOLUTION|>--- conflicted
+++ resolved
@@ -23,184 +23,15 @@
         })
     }
 
-<<<<<<< HEAD
-    function enableLightning() {
-        var dialog = app.messageDialog.createObject(rootItem,
-                {'text': qsTr('Enable Lightning for this wallet?'), 'yesno': true})
-        dialog.yesClicked.connect(function() {
-            Daemon.currentWallet.enableLightning()
-        })
-        dialog.open()
-    }
-
-    function deleteWallet() {
-        var dialog = app.messageDialog.createObject(rootItem,
-                {'text': qsTr('Really delete this wallet?'), 'yesno': true})
-        dialog.yesClicked.connect(function() {
-            Daemon.check_then_delete_wallet(Daemon.currentWallet)
-        })
-        dialog.open()
-    }
-
-    function changePassword() {
-        // trigger dialog via wallet (auth then signal)
-        Daemon.start_change_password()
-    }
-
-    property QtObject menu: Menu {
-        id: menu
-        MenuItem {
-            icon.color: 'transparent'
-            action: Action {
-                text: qsTr('Create Wallet');
-                onTriggered: rootItem.createWallet()
-                icon.source: '../../icons/wallet.png'
-            }
-        }
-        Component {
-            id: changePasswordComp
-            MenuItem {
-                icon.color: 'transparent'
-                enabled: Daemon.currentWallet
-                action: Action {
-                    text: qsTr('Change Password');
-                    onTriggered: rootItem.changePassword()
-                    icon.source: '../../icons/lock.png'
-                }
-            }
-        }
-        Component {
-            id: deleteWalletComp
-            MenuItem {
-                icon.color: 'transparent'
-                enabled: Daemon.currentWallet
-                action: Action {
-                    text: qsTr('Delete Wallet');
-                    onTriggered: rootItem.deleteWallet()
-                    icon.source: '../../icons/delete.png'
-                }
-            }
-        }
-
-        Component {
-            id: enableLightningComp
-            MenuItem {
-                icon.color: 'transparent'
-                action: Action {
-                    text: qsTr('Enable Lightning');
-                    onTriggered: rootItem.enableLightning()
-                    enabled: Daemon.currentWallet && Daemon.currentWallet.canHaveLightning && !Daemon.currentWallet.isLightning
-                    icon.source: '../../icons/lightning.png'
-                }
-            }
-        }
-
-        Component {
-            id: sepComp
-            MenuSeparator {}
-        }
-
-        // add items dynamically, if using visible: false property the menu item isn't removed but empty
-        Component.onCompleted: {
-            if (Daemon.currentWallet) {
-                menu.insertItem(0, sepComp.createObject(menu))
-                if (Daemon.currentWallet.canHaveLightning && !Daemon.currentWallet.isLightning) {
-                    menu.insertItem(0, enableLightningComp.createObject(menu))
-                }
-                menu.insertItem(0, deleteWalletComp.createObject(menu))
-                menu.insertItem(0, changePasswordComp.createObject(menu))
-            }
-        }
-    }
-
-=======
->>>>>>> 96af21fa
     ColumnLayout {
         id: rootLayout
         width: parent.width
         height: parent.height
-<<<<<<< HEAD
-
-        GridLayout {
-            id: detailsLayout
-            visible: Daemon.currentWallet
-            Layout.preferredWidth: parent.width
-
-            columns: 4
-
-            Label { text: 'Wallet'; Layout.columnSpan: 2; color: Material.accentColor }
-            Label { text: Daemon.currentWallet.name; font.bold: true /*pixelSize: constants.fontSizeLarge*/; Layout.columnSpan: 2 }
-
-            Label { text: 'derivation prefix (BIP32)'; visible: Daemon.currentWallet.isDeterministic; color: Material.accentColor; Layout.columnSpan: 2 }
-            Label { text: Daemon.currentWallet.derivationPrefix; visible: Daemon.currentWallet.isDeterministic; Layout.columnSpan: 2 }
-
-            Label { text: 'txinType'; color: Material.accentColor }
-            Label { text: Daemon.currentWallet.txinType }
-
-            Label { text: 'is deterministic'; color: Material.accentColor }
-            Label { text: Daemon.currentWallet.isDeterministic }
-
-            Label { text: 'is watch only'; color: Material.accentColor }
-            Label { text: Daemon.currentWallet.isWatchOnly }
-
-            Label { text: 'is Encrypted'; color: Material.accentColor }
-            Label { text: Daemon.currentWallet.isEncrypted }
-
-            Label { text: 'is Hardware'; color: Material.accentColor }
-            Label { text: Daemon.currentWallet.isHardware }
-
-            Label { text: 'is Lightning'; color: Material.accentColor }
-            Label { text: Daemon.currentWallet.isLightning }
-
-            Label { text: 'has Seed'; color: Material.accentColor }
-            Label { text: Daemon.currentWallet.hasSeed; Layout.columnSpan: 3 }
-
-            Label { Layout.columnSpan:4; text: qsTr('Master Public Key'); color: Material.accentColor }
-
-            TextHighlightPane {
-                Layout.columnSpan: 4
-                Layout.fillWidth: true
-                padding: 0
-                leftPadding: constants.paddingSmall
-
-                RowLayout {
-                    width: parent.width
-                    Label {
-                        text: Daemon.currentWallet.masterPubkey
-                        wrapMode: Text.Wrap
-                        Layout.fillWidth: true
-                        font.family: FixedFont
-                        font.pixelSize: constants.fontSizeMedium
-                    }
-                    ToolButton {
-                        icon.source: '../../icons/share.png'
-                        icon.color: 'transparent'
-                        onClicked: {
-                            var dialog = app.genericShareDialog.createObject(rootItem, {
-                                title: qsTr('Master Public Key'),
-                                text: Daemon.currentWallet.masterPubkey
-                            })
-                            dialog.open()
-                        }
-                    }
-                }
-            }
-        }
-
-        ColumnLayout {
-            visible: !Daemon.currentWallet
-
-            Layout.alignment: Qt.AlignHCenter
-            Layout.bottomMargin: constants.paddingXXLarge
-            Layout.topMargin: constants.paddingXXLarge
-            spacing: 2*constants.paddingXLarge
-=======
         spacing: 0
 
         ColumnLayout {
             Layout.preferredWidth: parent.width
             Layout.margins: constants.paddingLarge
->>>>>>> 96af21fa
 
             Label {
                 text: qsTr('Wallets')
@@ -302,23 +133,4 @@
         }
     }
 
-<<<<<<< HEAD
-    Connections {
-        target: Daemon.currentWallet
-        function onRequestNewPassword() { // new wallet password
-            var dialog = app.passwordDialog.createObject(app,
-                    {
-                        'confirmPassword': true,
-                        'title': qsTr('Enter new password'),
-                        'infotext': qsTr('If you forget your password, you\'ll need to\
-                        restore from seed. Please make sure you have your seed stored safely')
-                    } )
-            dialog.accepted.connect(function() {
-                Daemon.currentWallet.set_password(dialog.password)
-            })
-            dialog.open()
-        }
-    }
-=======
->>>>>>> 96af21fa
 }