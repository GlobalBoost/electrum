--- conflicted
+++ resolved
@@ -15,101 +15,9 @@
 
     property string channelid
 
-<<<<<<< HEAD
-    property string title: qsTr("Channel details")
-
-    property QtObject menu: Menu {
-        id: menu
-        MenuItem {
-            icon.color: 'transparent'
-            action: Action {
-                text: qsTr('Backup');
-                onTriggered: {
-                    var dialog = app.genericShareDialog.createObject(root,
-                        {
-                            title: qsTr('Channel Backup for %1').arg(channeldetails.short_cid),
-                            text: channeldetails.channelBackup(),
-                            text_help: channeldetails.channelBackupHelpText()
-                        }
-                    )
-                    dialog.open()
-                }
-                icon.source: '../../icons/file.png'
-            }
-        }
-        MenuItem {
-            icon.color: 'transparent'
-            action: Action {
-                text: qsTr('Close channel');
-                enabled: channeldetails.canClose
-                onTriggered: {
-                    var dialog = closechannel.createObject(root, { 'channelid': channelid })
-                    dialog.open()
-                }
-                icon.source: '../../icons/closebutton.png'
-            }
-        }
-        MenuItem {
-            icon.color: 'transparent'
-            action: Action {
-                text: qsTr('Delete channel');
-                enabled: channeldetails.canDelete
-                onTriggered: {
-                    var dialog = app.messageDialog.createObject(root,
-                            {
-                                'text': qsTr('Are you sure you want to delete this channel? This will purge associated transactions from your wallet history.'),
-                                'yesno': true
-                            }
-                    )
-                    dialog.yesClicked.connect(function() {
-                        channeldetails.deleteChannel()
-                        app.stack.pop()
-                        Daemon.currentWallet.historyModel.init_model() // needed here?
-                        Daemon.currentWallet.channelModel.remove_channel(channelid)
-                    })
-                    dialog.open()
-                }
-                icon.source: '../../icons/delete.png'
-            }
-        }
-        MenuItem {
-            icon.color: 'transparent'
-            action: Action {
-                enabled: channeldetails.isOpen
-                text: channeldetails.frozenForSending ? qsTr('Unfreeze (for sending)') : qsTr('Freeze (for sending)')
-                onTriggered: channeldetails.freezeForSending()
-            }
-        }
-        MenuItem {
-            icon.color: 'transparent'
-            action: Action {
-                enabled: channeldetails.isOpen
-                text: channeldetails.frozenForReceiving ? qsTr('Unfreeze (for receiving)') : qsTr('Freeze (for receiving)')
-                onTriggered: channeldetails.freezeForReceiving()
-            }
-        }
-    }
-
-    Flickable {
-        anchors.fill: parent
-        contentHeight: rootLayout.height
-        clip:true
-        interactive: height < contentHeight
-
-        GridLayout {
-            id: rootLayout
-            width: parent.width
-            columns: 2
-
-            Label {
-                text: qsTr('Node name')
-                color: Material.accentColor
-            }
-=======
     ColumnLayout {
         anchors.fill: parent
         spacing: 0
->>>>>>> 96af21fa
 
         Flickable {
             Layout.preferredWidth: parent.width
@@ -337,27 +245,6 @@
                 icon.source: '../../icons/closebutton.png'
             }
 
-<<<<<<< HEAD
-                RowLayout {
-                    width: parent.width
-                    Label {
-                        text: channeldetails.pubkey
-                        font.pixelSize: constants.fontSizeLarge
-                        font.family: FixedFont
-                        Layout.fillWidth: true
-                        wrapMode: Text.Wrap
-                    }
-                    ToolButton {
-                        icon.source: '../../icons/share.png'
-                        icon.color: 'transparent'
-                        onClicked: {
-                            var dialog = app.genericShareDialog.createObject(root,
-                                { title: qsTr('Channel node ID'), text: channeldetails.pubkey }
-                            )
-                            dialog.open()
-                        }
-                    }
-=======
             FlatButton {
                 Layout.fillWidth: true
                 Layout.preferredWidth: 1
@@ -377,7 +264,6 @@
                         Daemon.currentWallet.channelModel.remove_channel(channelid)
                     })
                     dialog.open()
->>>>>>> 96af21fa
                 }
                 icon.source: '../../icons/delete.png'
             }
