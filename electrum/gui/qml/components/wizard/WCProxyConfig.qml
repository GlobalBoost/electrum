import "../controls"

WizardComponent {
    valid: true

<<<<<<< HEAD
    onAccept: {
=======
    function apply() {
>>>>>>> 96af21fa
        wizard_data['proxy'] = pc.toProxyDict()
    }

    ProxyConfig {
        id: pc
        width: parent.width
    }
}<|MERGE_RESOLUTION|>--- conflicted
+++ resolved
@@ -3,11 +3,7 @@
 WizardComponent {
     valid: true
 
-<<<<<<< HEAD
-    onAccept: {
-=======
     function apply() {
->>>>>>> 96af21fa
         wizard_data['proxy'] = pc.toProxyDict()
     }
 
