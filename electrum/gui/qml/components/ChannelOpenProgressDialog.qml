import QtQuick 2.6
import QtQuick.Layouts 1.0
import QtQuick.Controls 2.3
import QtQuick.Controls.Material 2.0

import org.electrum 1.0

import "controls"

ElDialog {
    id: dialog
    width: parent.width
    height: parent.height

    title: qsTr('Opening Channel...')
    standardButtons: Dialog.Close
    footer.visible: allowClose // work around standardButtons not really mutable to/from zero buttons
    allowClose: false

    modal: true
    parent: Overlay.overlay
    Overlay.modal: Rectangle {
        color: "#aa000000"
    }

    property alias state: s.state
    property alias error: errorText.text
    property alias info: infoText.text
    property alias peer: peerText.text

    property string channelBackup

    function reset() {
        state = ''
        errorText.text = ''
        peerText.text = ''
        channelBackup = ''
    }

    Item {
        id: s
        state: ''
        states: [
            State {
                name: 'success'
                PropertyChanges { target: dialog; allowClose: true }
                PropertyChanges { target: stateText; text: qsTr('Success!') }
                PropertyChanges { target: infoText; visible: true }
                PropertyChanges { target: icon; source: '../../icons/confirmed.png' }
            },
            State {
                name: 'failed'
                PropertyChanges { target: dialog; allowClose: true }
                PropertyChanges { target: stateText; text: qsTr('Problem opening channel') }
                PropertyChanges { target: errorText; visible: true }
                PropertyChanges { target: icon; source: '../../icons/warning.png' }
            }
        ]
    }

    ColumnLayout {
        id: content
        anchors.centerIn: parent
        width: parent.width
        spacing: constants.paddingLarge

        RowLayout {
                Layout.alignment: Qt.AlignHCenter
            Image {
                id: icon
                source: ''
                visible: source != ''
                Layout.preferredWidth: constants.iconSizeLarge
                Layout.preferredHeight: constants.iconSizeLarge
            }
            BusyIndicator {
                id: spinner
                running: visible
                visible: s.state == ''
                Layout.preferredWidth: constants.iconSizeLarge
                Layout.preferredHeight: constants.iconSizeLarge
            }

            Label {
                id: stateText
                text: qsTr('Opening Channel...')
                font.pixelSize: constants.fontSizeXXLarge
            }
        }

        TextHighlightPane {
            Layout.alignment: Qt.AlignHCenter
            Layout.preferredWidth: dialog.width * 3/4
            Label {
                id: peerText
                font.pixelSize: constants.fontSizeMedium
                width: parent.width
                wrapMode: Text.Wrap
                horizontalAlignment: Text.AlignHCenter
            }
        }

        InfoTextArea {
            id: errorText
            Layout.alignment: Qt.AlignHCenter
            Layout.preferredWidth: dialog.width * 2/3
<<<<<<< HEAD
            InfoTextArea {
                id: errorText
                visible: false
                iconStyle: InfoTextArea.IconStyle.Error
                width: parent.width
                textFormat: TextEdit.PlainText
            }

            InfoTextArea {
                id: infoText
                visible: false
                width: parent.width
            }
=======
            visible: false
            iconStyle: InfoTextArea.IconStyle.Error
            textFormat: TextEdit.PlainText
        }

        InfoTextArea {
            id: infoText
            Layout.alignment: Qt.AlignHCenter
            Layout.preferredWidth: dialog.width * 2/3
            visible: false
            textFormat: TextEdit.PlainText
>>>>>>> 96af21fa
        }
    }

    onClosed: {
        if (!dialog.channelBackup)
            return

        var sharedialog = app.genericShareDialog.createObject(app, {
            title: qsTr('Save Channel Backup'),
            text: dialog.channelBackup,
            text_help: qsTr('The channel you created is not recoverable from seed.')
            + ' ' + qsTr('To prevent fund losses, please save this backup on another device.')
            + ' ' + qsTr('It may be imported in another Electrum wallet with the same seed.')
        })
        sharedialog.open()
    }
}<|MERGE_RESOLUTION|>--- conflicted
+++ resolved
@@ -104,21 +104,6 @@
             id: errorText
             Layout.alignment: Qt.AlignHCenter
             Layout.preferredWidth: dialog.width * 2/3
-<<<<<<< HEAD
-            InfoTextArea {
-                id: errorText
-                visible: false
-                iconStyle: InfoTextArea.IconStyle.Error
-                width: parent.width
-                textFormat: TextEdit.PlainText
-            }
-
-            InfoTextArea {
-                id: infoText
-                visible: false
-                width: parent.width
-            }
-=======
             visible: false
             iconStyle: InfoTextArea.IconStyle.Error
             textFormat: TextEdit.PlainText
@@ -130,7 +115,6 @@
             Layout.preferredWidth: dialog.width * 2/3
             visible: false
             textFormat: TextEdit.PlainText
->>>>>>> 96af21fa
         }
     }
 
