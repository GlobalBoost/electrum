--- conflicted
+++ resolved
@@ -66,8 +66,6 @@
                 Layout.fillWidth: true
             }
 
-<<<<<<< HEAD
-=======
             Rectangle {
                 height: 1
                 Layout.preferredWidth: qr.width
@@ -75,7 +73,6 @@
                 color: Material.accentColor
             }
 
->>>>>>> 96af21fa
             RowLayout {
                 Layout.fillWidth: true
                 Layout.alignment: Qt.AlignHCenter
@@ -85,11 +82,7 @@
                     icon.source: '../../icons/copy_bw.png'
                     onClicked: AppController.textToClipboard(dialog.text)
                 }
-<<<<<<< HEAD
-                Button {
-=======
                 FlatButton {
->>>>>>> 96af21fa
                     text: qsTr('Share')
                     icon.source: '../../icons/share.png'
                     onClicked: {
@@ -100,10 +93,6 @@
         }
     }
 
-<<<<<<< HEAD
-    Component.onCompleted: {
-        qr.qrdata = dialog.text_qr ? dialog.text_qr : dialog.text
-=======
     Connections {
         target: dialog.enter
         function onRunningChanged() {
@@ -111,6 +100,5 @@
                 qr.render = true
             }
         }
->>>>>>> 96af21fa
     }
 }