--- conflicted
+++ resolved
@@ -26,174 +26,6 @@
 
     ColumnLayout {
         anchors.fill: parent
-<<<<<<< HEAD
-        contentHeight: rootLayout.height
-        clip: true
-        interactive: height < contentHeight
-
-        GridLayout {
-            id: rootLayout
-            width: parent.width
-            columns: 2
-
-            RowLayout {
-                Layout.fillWidth: true
-                Layout.columnSpan: 2
-                visible: txdetails.isUnrelated
-                Image {
-                    source: '../../icons/warning.png'
-                    Layout.preferredWidth: constants.iconSizeSmall
-                    Layout.preferredHeight: constants.iconSizeSmall
-                }
-                Label {
-                    text: qsTr('Transaction is unrelated to this wallet')
-                    color: Material.accentColor
-                }
-            }
-
-            Label {
-                Layout.fillWidth: true
-                visible: !txdetails.isUnrelated && txdetails.lnAmount.satsInt == 0
-                text: txdetails.amount.satsInt > 0
-                        ? qsTr('Amount received')
-                        : qsTr('Amount sent')
-                color: Material.accentColor
-            }
-
-            Label {
-                Layout.fillWidth: true
-                visible: !txdetails.isUnrelated && txdetails.lnAmount.satsInt != 0
-                text: txdetails.lnAmount.satsInt > 0
-                        ? qsTr('Amount received in channels')
-                        : qsTr('Amount withdrawn from channels')
-                color: Material.accentColor
-                wrapMode: Text.Wrap
-            }
-
-            RowLayout {
-                visible: !txdetails.isUnrelated
-                Layout.fillWidth: true
-                Label {
-                    visible: txdetails.lnAmount.satsInt == 0
-                    text: Config.formatSats(txdetails.amount)
-                    font.family: FixedFont
-                }
-                Label {
-                    visible: txdetails.lnAmount.satsInt != 0
-                    text: Config.formatSats(txdetails.lnAmount)
-                    font.family: FixedFont
-                }
-                Label {
-                    text: Config.baseUnit
-                    color: Material.accentColor
-                }
-            }
-
-            Item {
-                visible: !txdetails.isUnrelated && Daemon.fx.enabled; Layout.preferredWidth: 1; Layout.preferredHeight: 1
-            }
-
-            Label {
-                visible: !txdetails.isUnrelated && Daemon.fx.enabled && txdetails.lnAmount.satsInt == 0
-                text: Daemon.fx.fiatValue(txdetails.amount, false) + ' ' + Daemon.fx.fiatCurrency
-            }
-
-            Label {
-                visible: !txdetails.isUnrelated && Daemon.fx.enabled && txdetails.lnAmount.satsInt != 0
-                text: Daemon.fx.fiatValue(txdetails.lnAmount, false) + ' ' + Daemon.fx.fiatCurrency
-            }
-
-
-            Label {
-                Layout.fillWidth: true
-                visible: txdetails.fee.satsInt != 0
-                text: qsTr('Transaction fee')
-                color: Material.accentColor
-            }
-
-            RowLayout {
-                Layout.fillWidth: true
-                visible: txdetails.fee.satsInt != 0
-                Label {
-                    text: Config.formatSats(txdetails.fee)
-                    font.family: FixedFont
-                }
-                Label {
-                    text: Config.baseUnit
-                    color: Material.accentColor
-                }
-            }
-
-            Label {
-                text: qsTr('Status')
-                color: Material.accentColor
-            }
-
-            Label {
-                Layout.fillWidth: true
-                text: txdetails.status
-            }
-
-            Label {
-                text: qsTr('Mempool depth')
-                color: Material.accentColor
-                visible: !txdetails.isMined && txdetails.canBroadcast
-            }
-
-            Label {
-                text: txdetails.mempoolDepth
-                visible: !txdetails.isMined && txdetails.canBroadcast
-            }
-
-            Label {
-                visible: txdetails.isMined
-                text: qsTr('Date')
-                color: Material.accentColor
-            }
-
-            Label {
-                visible: txdetails.isMined
-                text: txdetails.date
-            }
-
-            Label {
-                visible: txdetails.isMined
-                text: qsTr('Height')
-                color: Material.accentColor
-            }
-
-            Label {
-                visible: txdetails.isMined
-                text: txdetails.height
-            }
-
-            Label {
-                visible: txdetails.isMined
-                text: qsTr('TX index')
-                color: Material.accentColor
-            }
-
-            Label {
-                visible: txdetails.isMined
-                text: txdetails.txpos
-            }
-
-            Label {
-                text: qsTr('Label')
-                Layout.columnSpan: 2
-                color: Material.accentColor
-            }
-
-            TextHighlightPane {
-                id: labelContent
-
-                property bool editmode: false
-
-                Layout.columnSpan: 2
-                Layout.fillWidth: true
-                padding: 0
-                leftPadding: constants.paddingSmall
-=======
         spacing: 0
 
         Flickable {
@@ -259,7 +91,6 @@
                     color: Material.accentColor
                     wrapMode: Text.Wrap
                 }
->>>>>>> 96af21fa
 
                 RowLayout {
                     visible: !txdetails.isUnrelated
@@ -317,13 +148,6 @@
                     FlatButton {
                         icon.source: '../../icons/warning.png'
                         icon.color: 'transparent'
-<<<<<<< HEAD
-                        enabled: root.txid
-                        onClicked: {
-                            var dialog = app.genericShareDialog.createObject(root,
-                                { title: qsTr('Transaction ID'), text: root.txid }
-                            )
-=======
                         text: qsTr('Bump fee')
                         visible: txdetails.canBump || txdetails.canCpfp
                         onClicked: {
@@ -332,7 +156,6 @@
                             } else {
                                 var dialog = cpfpBumpFeeDialog.createObject(root, { txid: root.txid })
                             }
->>>>>>> 96af21fa
                             dialog.open()
                         }
                     }
@@ -630,8 +453,6 @@
             dialog.open()
         }
     }
-<<<<<<< HEAD
-=======
 
     Component {
         id: rbfBumpFeeDialog
@@ -694,5 +515,4 @@
             onClosed: destroy()
         }
     }
->>>>>>> 96af21fa
 }