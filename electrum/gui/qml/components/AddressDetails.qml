--- conflicted
+++ resolved
@@ -25,39 +25,9 @@
             Layout.preferredWidth: parent.width
             Layout.fillHeight: true
 
-<<<<<<< HEAD
-                RowLayout {
-                    width: parent.width
-                    Label {
-                        text: root.address
-                        font.pixelSize: constants.fontSizeLarge
-                        font.family: FixedFont
-                        Layout.fillWidth: true
-                        wrapMode: Text.Wrap
-                    }
-                    ToolButton {
-                        icon.source: '../../icons/share.png'
-                        icon.color: 'transparent'
-                        onClicked: {
-                            var dialog = app.genericShareDialog.createObject(root,
-                                { title: qsTr('Address'), text: root.address }
-                            )
-                            dialog.open()
-                        }
-                    }
-                }
-            }
-
-            Label {
-                text: qsTr('Label')
-                Layout.columnSpan: 2
-                color: Material.accentColor
-            }
-=======
             leftMargin: constants.paddingLarge
             rightMargin: constants.paddingLarge
             topMargin: constants.paddingLarge
->>>>>>> 96af21fa
 
             contentHeight: rootLayout.height
             clip:true
@@ -95,11 +65,7 @@
                             icon.color: 'transparent'
                             onClicked: {
                                 var dialog = app.genericShareDialog.createObject(root,
-<<<<<<< HEAD
-                                    { title: qsTr('Public key'), text: modelData }
-=======
                                     { title: qsTr('Address'), text: root.address }
->>>>>>> 96af21fa
                                 )
                                 dialog.open()
                             }
