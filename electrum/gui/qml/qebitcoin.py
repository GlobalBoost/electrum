--- conflicted
+++ resolved
@@ -10,10 +10,7 @@
 from electrum.slip39 import decode_mnemonic, Slip39Error
 from electrum.util import parse_URI, create_bip21_uri, InvalidBitcoinURI, get_asyncio_loop
 from electrum.transaction import tx_from_any
-<<<<<<< HEAD
-=======
 from electrum.mnemonic import is_any_2fa_seed_type
->>>>>>> 96af21fa
 
 from .qetypes import QEAmount
 
@@ -154,18 +151,11 @@
         return create_bip21_uri(address, satoshis.satsInt, message, extra_query_params=extra_params)
 
     @pyqtSlot(str, result=bool)
-<<<<<<< HEAD
-    def verify_raw_tx(self, rawtx):
-=======
     def isRawTx(self, rawtx):
->>>>>>> 96af21fa
         try:
             tx_from_any(rawtx)
             return True
         except:
-<<<<<<< HEAD
-            return False
-=======
             return False
 
     @pyqtSlot(str, result=bool)
@@ -174,5 +164,4 @@
 
     @pyqtSlot(str, result=bool)
     def isPrivateKeyList(self, csv: str):
-        return keystore.is_private_key_list(csv)
->>>>>>> 96af21fa
+        return keystore.is_private_key_list(csv)