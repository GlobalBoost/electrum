--- conflicted
+++ resolved
@@ -116,21 +116,7 @@
         elif (txts > today - timedelta(days=31)):
             return 'lastmonth'
         else:
-<<<<<<< HEAD
-            item['section'] = 'older'
-
-        item['date'] = self.format_date_by_section(item['section'], datetime.fromtimestamp(item['timestamp']))
-
-        if 'txid' in item:
-            tx = self.wallet.get_input_tx(item['txid'])
-            item['complete'] = tx.is_complete()
-        #else:
-            #item['complete'] = True
-
-        return item
-=======
             return 'older'
->>>>>>> 96af21fa
 
     def format_date_by_section(self, section, date):
         #TODO: l10n
