from PyQt5.QtCore import pyqtProperty, pyqtSignal, pyqtSlot, QObject

from electrum.logging import get_logger
from electrum.i18n import _

# container for satoshi amounts that can be passed around more
# easily between python, QML-property and QML-javascript contexts
# QML 'int' is 32 bit signed, so overflows on satoshi amounts
# QML 'quint64' and 'qint64' can be used, but this breaks
# down when passing through property bindings
# should also capture millisats amounts and MAX/'!' indicators
# and (unformatted) string representations

class QEAmount(QObject):
    _logger = get_logger(__name__)

    def __init__(self, *, amount_sat: int = 0, amount_msat: int = 0, is_max: bool = False, from_invoice = None, parent=None):
        super().__init__(parent)
        self._amount_sat = int(amount_sat) if amount_sat is not None else None
        self._amount_msat = int(amount_msat) if amount_msat is not None else None
        self._is_max = is_max
        if from_invoice:
            inv_amt = from_invoice.get_amount_msat()
            if inv_amt == '!':
                self._is_max = True
            elif inv_amt is not None:
                self._amount_msat = int(inv_amt)
                self._amount_sat = int(from_invoice.get_amount_sat())

    valueChanged = pyqtSignal()

    @pyqtProperty('qint64', notify=valueChanged)
    def satsInt(self):
        if self._amount_sat is None: # should normally be defined when accessing this property
            self._logger.warning('amount_sat is undefined, returning 0')
            return 0
        return self._amount_sat

    @satsInt.setter
    def satsInt(self, sats):
        if self._amount_sat != sats:
            self._amount_sat = sats
            self.valueChanged.emit()

    @pyqtProperty('qint64', notify=valueChanged)
    def msatsInt(self):
        if self._amount_msat is None: # should normally be defined when accessing this property
            self._logger.warning('amount_msat is undefined, returning 0')
            return 0
        return self._amount_msat

    @msatsInt.setter
    def msatsInt(self, msats):
        if self._amount_msat != msats:
            self._amount_msat = msats
            self.valueChanged.emit()

    @pyqtProperty(str, notify=valueChanged)
    def satsStr(self):
        return str(self._amount_sat)

    @pyqtProperty(str, notify=valueChanged)
    def msatsStr(self):
        return str(self._amount_msat)

    @pyqtProperty(bool, notify=valueChanged)
    def isMax(self):
        return self._is_max

    @isMax.setter
    def isMax(self, ismax):
        if self._is_max != ismax:
            self._is_max = ismax
            self.valueChanged.emit()

    @pyqtProperty(bool, notify=valueChanged)
    def isEmpty(self):
        return not(self._is_max or self._amount_sat or self._amount_msat)

    def copyFrom(self, amount):
<<<<<<< HEAD
=======
        if not amount:
            self._logger.warning('copyFrom with None argument. assuming 0') # TODO
            amount = QEAmount()
>>>>>>> 96af21fa
        self.satsInt = amount.satsInt
        self.msatsInt = amount.msatsInt
        self.isMax = amount.isMax

    def __eq__(self, other):
        if isinstance(other, QEAmount):
            return self._amount_sat == other._amount_sat and self._amount_msat == other._amount_msat and self._is_max == other._is_max
        elif isinstance(other, int):
            return self._amount_sat == other
        elif isinstance(other, str):
            return self.satsStr == other

        return False

    def __str__(self):
        s = _('Amount')
        if self._is_max:
            return '%s(MAX)' % s
        return '%s(sats=%d, msats=%d)' % (s, self._amount_sat, self._amount_msat)

    def __repr__(self):
        return f"<QEAmount max={self._is_max} sats={self._amount_sat} msats={self._amount_msat} empty={self.isEmpty}>"<|MERGE_RESOLUTION|>--- conflicted
+++ resolved
@@ -78,12 +78,9 @@
         return not(self._is_max or self._amount_sat or self._amount_msat)
 
     def copyFrom(self, amount):
-<<<<<<< HEAD
-=======
         if not amount:
             self._logger.warning('copyFrom with None argument. assuming 0') # TODO
             amount = QEAmount()
->>>>>>> 96af21fa
         self.satsInt = amount.satsInt
         self.msatsInt = amount.msatsInt
         self.isMax = amount.isMax
