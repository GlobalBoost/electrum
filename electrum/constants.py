# -*- coding: utf-8 -*-
#
# Electrum - lightweight Bitcoin client
# Copyright (C) 2018 The Electrum developers
#
# Permission is hereby granted, free of charge, to any person
# obtaining a copy of this software and associated documentation files
# (the "Software"), to deal in the Software without restriction,
# including without limitation the rights to use, copy, modify, merge,
# publish, distribute, sublicense, and/or sell copies of the Software,
# and to permit persons to whom the Software is furnished to do so,
# subject to the following conditions:
#
# The above copyright notice and this permission notice shall be
# included in all copies or substantial portions of the Software.
#
# THE SOFTWARE IS PROVIDED "AS IS", WITHOUT WARRANTY OF ANY KIND,
# EXPRESS OR IMPLIED, INCLUDING BUT NOT LIMITED TO THE WARRANTIES OF
# MERCHANTABILITY, FITNESS FOR A PARTICULAR PURPOSE AND
# NONINFRINGEMENT. IN NO EVENT SHALL THE AUTHORS OR COPYRIGHT HOLDERS
# BE LIABLE FOR ANY CLAIM, DAMAGES OR OTHER LIABILITY, WHETHER IN AN
# ACTION OF CONTRACT, TORT OR OTHERWISE, ARISING FROM, OUT OF OR IN
# CONNECTION WITH THE SOFTWARE OR THE USE OR OTHER DEALINGS IN THE
# SOFTWARE.

import os
import json

from .util import inv_dict, all_subclasses
from . import bitcoin


def read_json(filename, default):
    path = os.path.join(os.path.dirname(__file__), filename)
    try:
        with open(path, 'r') as f:
            r = json.loads(f.read())
    except:
        r = default
    return r


GIT_REPO_URL = "https://github.com/GlobalBoost/electrum"
GIT_REPO_ISSUES_URL = "https://github.com/GlobalBoost/electrum/issues"
BIP39_WALLET_FORMATS = read_json('bip39_wallet_formats.json', [])


class AbstractNet:

    NET_NAME: str
    TESTNET: bool
    WIF_PREFIX: int
    ADDRTYPE_P2PKH: int
    ADDRTYPE_P2SH: int
    SEGWIT_HRP: str
    BOLT11_HRP: str
    GENESIS: str
    BLOCK_HEIGHT_FIRST_LIGHTNING_CHANNELS: int = 0
    BIP44_COIN_TYPE: int
    LN_REALM_BYTE: int

    @classmethod
    def max_checkpoint(cls) -> int:
        return max(0, len(cls.CHECKPOINTS) * 2016 - 1)

    @classmethod
    def rev_genesis_bytes(cls) -> bytes:
        return bytes.fromhex(bitcoin.rev_hex(cls.GENESIS))


class BitcoinMainnet(AbstractNet):

    NET_NAME = "mainnet"
    TESTNET = False
<<<<<<< HEAD
    WIF_PREFIX = 0xd0
    ADDRTYPE_P2PKH = 77
    ADDRTYPE_P2SH = 139
    SEGWIT_HRP = "gb"
    GENESIS = "2e28050194ad73f2405394d2f081361a23c2df8904ec7f026a018bbe148d5adf"
=======
    WIF_PREFIX = 0x80
    ADDRTYPE_P2PKH = 0
    ADDRTYPE_P2SH = 5
    SEGWIT_HRP = "bc"
    BOLT11_HRP = SEGWIT_HRP
    GENESIS = "000000000019d6689c085ae165831e934ff763ae46a2a6c172b3f1b60a8ce26f"
>>>>>>> e679e607
    DEFAULT_PORTS = {'t': '50001', 's': '50002'}
    DEFAULT_SERVERS = read_json('servers.json', {})
    CHECKPOINTS = read_json('checkpoints.json', [])
    BLOCK_HEIGHT_FIRST_LIGHTNING_CHANNELS = 497000

    XPRV_HEADERS = {
        'standard':    0x0488ade4,  # xprv
        'p2wpkh-p2sh': 0x049d7878,  # yprv
        'p2wsh-p2sh':  0x0295b005,  # Yprv
        'p2wpkh':      0x04b2430c,  # zprv
        'p2wsh':       0x02aa7a99,  # Zprv
    }
    XPRV_HEADERS_INV = inv_dict(XPRV_HEADERS)
    XPUB_HEADERS = {
        'standard':    0x0488b21e,  # xpub
        'p2wpkh-p2sh': 0x049d7cb2,  # ypub
        'p2wsh-p2sh':  0x0295b43f,  # Ypub
        'p2wpkh':      0x04b24746,  # zpub
        'p2wsh':       0x02aa7ed3,  # Zpub
    }
    XPUB_HEADERS_INV = inv_dict(XPUB_HEADERS)
    BIP44_COIN_TYPE = 0
    LN_REALM_BYTE = 0
    LN_DNS_SEEDS = [
        'nodes.lightning.directory.',
        'lseed.bitcoinstats.com.',
        'lseed.darosior.ninja',
    ]


class BitcoinTestnet(AbstractNet):

    NET_NAME = "testnet"
    TESTNET = True
    WIF_PREFIX = 0xef
    ADDRTYPE_P2PKH = 111
    ADDRTYPE_P2SH = 196
    SEGWIT_HRP = "tb"
    BOLT11_HRP = SEGWIT_HRP
    GENESIS = "000000000933ea01ad0ee984209779baaec3ced90fa3f408719526f8d77f4943"
    DEFAULT_PORTS = {'t': '51001', 's': '51002'}
    DEFAULT_SERVERS = read_json('servers_testnet.json', {})
    CHECKPOINTS = read_json('checkpoints_testnet.json', [])

    XPRV_HEADERS = {
        'standard':    0x04358394,  # tprv
        'p2wpkh-p2sh': 0x044a4e28,  # uprv
        'p2wsh-p2sh':  0x024285b5,  # Uprv
        'p2wpkh':      0x045f18bc,  # vprv
        'p2wsh':       0x02575048,  # Vprv
    }
    XPRV_HEADERS_INV = inv_dict(XPRV_HEADERS)
    XPUB_HEADERS = {
        'standard':    0x043587cf,  # tpub
        'p2wpkh-p2sh': 0x044a5262,  # upub
        'p2wsh-p2sh':  0x024289ef,  # Upub
        'p2wpkh':      0x045f1cf6,  # vpub
        'p2wsh':       0x02575483,  # Vpub
    }
    XPUB_HEADERS_INV = inv_dict(XPUB_HEADERS)
    BIP44_COIN_TYPE = 1
    LN_REALM_BYTE = 1
    LN_DNS_SEEDS = [  # TODO investigate this again
        #'test.nodes.lightning.directory.',  # times out.
        #'lseed.bitcoinstats.com.',  # ignores REALM byte and returns mainnet peers...
    ]


class BitcoinRegtest(BitcoinTestnet):

    NET_NAME = "regtest"
    SEGWIT_HRP = "bcrt"
    BOLT11_HRP = SEGWIT_HRP
    GENESIS = "0f9188f13cb7b2c71f2a335e3a4fc328bf5beb436012afca590b1a11466e2206"
    DEFAULT_SERVERS = read_json('servers_regtest.json', {})
    CHECKPOINTS = []
    LN_DNS_SEEDS = []


class BitcoinSimnet(BitcoinTestnet):

    NET_NAME = "simnet"
    WIF_PREFIX = 0x64
    ADDRTYPE_P2PKH = 0x3f
    ADDRTYPE_P2SH = 0x7b
    SEGWIT_HRP = "sb"
    BOLT11_HRP = SEGWIT_HRP
    GENESIS = "683e86bd5c6d110d91b94b97137ba6bfe02dbbdb8e3dff722a669b5d69d77af6"
    DEFAULT_SERVERS = read_json('servers_regtest.json', {})
    CHECKPOINTS = []
    LN_DNS_SEEDS = []


class BitcoinSignet(BitcoinTestnet):

    NET_NAME = "signet"
    BOLT11_HRP = "tbs"
    GENESIS = "00000008819873e925422c1ff0f99f7cc9bbb232af63a077a480a3633bee1ef6"
    DEFAULT_SERVERS = read_json('servers_signet.json', {})
    CHECKPOINTS = []
    LN_DNS_SEEDS = []


NETS_LIST = tuple(all_subclasses(AbstractNet))

# don't import net directly, import the module instead (so that net is singleton)
net = BitcoinMainnet

def set_signet():
    global net
    net = BitcoinSignet

def set_simnet():
    global net
    net = BitcoinSimnet

def set_mainnet():
    global net
    net = BitcoinMainnet

def set_testnet():
    global net
    net = BitcoinTestnet

def set_regtest():
    global net
    net = BitcoinRegtest<|MERGE_RESOLUTION|>--- conflicted
+++ resolved
@@ -72,20 +72,12 @@
 
     NET_NAME = "mainnet"
     TESTNET = False
-<<<<<<< HEAD
     WIF_PREFIX = 0xd0
     ADDRTYPE_P2PKH = 77
     ADDRTYPE_P2SH = 139
     SEGWIT_HRP = "gb"
+    BOLT11_HRP = SEGWIT_HRP
     GENESIS = "2e28050194ad73f2405394d2f081361a23c2df8904ec7f026a018bbe148d5adf"
-=======
-    WIF_PREFIX = 0x80
-    ADDRTYPE_P2PKH = 0
-    ADDRTYPE_P2SH = 5
-    SEGWIT_HRP = "bc"
-    BOLT11_HRP = SEGWIT_HRP
-    GENESIS = "000000000019d6689c085ae165831e934ff763ae46a2a6c172b3f1b60a8ce26f"
->>>>>>> e679e607
     DEFAULT_PORTS = {'t': '50001', 's': '50002'}
     DEFAULT_SERVERS = read_json('servers.json', {})
     CHECKPOINTS = read_json('checkpoints.json', [])
