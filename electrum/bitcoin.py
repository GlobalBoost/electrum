--- conflicted
+++ resolved
@@ -457,13 +457,8 @@
 def address_to_script(addr: str, *, net=None) -> str:
     if net is None: net = constants.net
     if not is_address(addr, net=net):
-<<<<<<< HEAD
         raise BitcoinException(f"invalid globalboost address: {addr}")
-    witver, witprog = segwit_addr.decode(net.SEGWIT_HRP, addr)
-=======
-        raise BitcoinException(f"invalid bitcoin address: {addr}")
     witver, witprog = segwit_addr.decode_segwit_address(net.SEGWIT_HRP, addr)
->>>>>>> e679e607
     if witprog is not None:
         if not (0 <= witver <= 16):
             raise BitcoinException(f'impossible witness version: {witver}')
