#!/usr/bin/env python
#
# Electrum - lightweight Bitcoin client
# Copyright (C) 2011 thomasv@gitorious
#
# Permission is hereby granted, free of charge, to any person
# obtaining a copy of this software and associated documentation files
# (the "Software"), to deal in the Software without restriction,
# including without limitation the rights to use, copy, modify, merge,
# publish, distribute, sublicense, and/or sell copies of the Software,
# and to permit persons to whom the Software is furnished to do so,
# subject to the following conditions:
#
# The above copyright notice and this permission notice shall be
# included in all copies or substantial portions of the Software.
#
# THE SOFTWARE IS PROVIDED "AS IS", WITHOUT WARRANTY OF ANY KIND,
# EXPRESS OR IMPLIED, INCLUDING BUT NOT LIMITED TO THE WARRANTIES OF
# MERCHANTABILITY, FITNESS FOR A PARTICULAR PURPOSE AND
# NONINFRINGEMENT. IN NO EVENT SHALL THE AUTHORS OR COPYRIGHT HOLDERS
# BE LIABLE FOR ANY CLAIM, DAMAGES OR OTHER LIABILITY, WHETHER IN AN
# ACTION OF CONTRACT, TORT OR OTHERWISE, ARISING FROM, OUT OF OR IN
# CONNECTION WITH THE SOFTWARE OR THE USE OR OTHER DEALINGS IN THE
# SOFTWARE.

import sys
import datetime
import copy
import argparse
import json
import ast
import base64
import operator
import asyncio
import inspect
from collections import defaultdict
from functools import wraps, partial
from itertools import repeat
from decimal import Decimal, InvalidOperation
from typing import Optional, TYPE_CHECKING, Dict, List
import os

from .import util, ecc
from .util import (bfh, format_satoshis, json_decode, json_normalize,
                   is_hash256_str, is_hex_str, to_bytes, parse_max_spend, to_decimal)
from . import bitcoin
from .bitcoin import is_address,  hash_160, COIN
from .bip32 import BIP32Node
from .i18n import _
from .transaction import (Transaction, multisig_script, TxOutput, PartialTransaction, PartialTxOutput,
                          tx_from_any, PartialTxInput, TxOutpoint)
from .invoices import PR_PAID, PR_UNPAID, PR_UNKNOWN, PR_EXPIRED
from .synchronizer import Notifier
from .wallet import Abstract_Wallet, create_new_wallet, restore_wallet_from_text, Deterministic_Wallet
from .address_synchronizer import TX_HEIGHT_LOCAL
from .mnemonic import Mnemonic
from .lnutil import SENT, RECEIVED
from .lnutil import LnFeatures
from .lnutil import extract_nodeid
from .lnpeer import channel_id_from_funding_tx
from .plugin import run_hook, DeviceMgr
from .version import ELECTRUM_VERSION
from .simple_config import SimpleConfig
from .invoices import Invoice
from . import submarine_swaps
from . import GuiImportError
from . import crypto
from . import constants
from . import descriptor

if TYPE_CHECKING:
    from .network import Network
    from .daemon import Daemon


known_commands = {}  # type: Dict[str, Command]


class NotSynchronizedException(Exception):
    pass


def satoshis_or_max(amount):
    return satoshis(amount) if not parse_max_spend(amount) else amount

def satoshis(amount):
    # satoshi conversion must not be performed by the parser
    return int(COIN*to_decimal(amount)) if amount is not None else None

def format_satoshis(x):
    return str(to_decimal(x)/COIN) if x is not None else None


class Command:
    def __init__(self, func, s):
        self.name = func.__name__
        self.requires_network = 'n' in s
        self.requires_wallet = 'w' in s
        self.requires_password = 'p' in s
        self.requires_lightning = 'l' in s
        self.description = func.__doc__
        self.help = self.description.split('.')[0] if self.description else None
        varnames = func.__code__.co_varnames[1:func.__code__.co_argcount]
        self.defaults = func.__defaults__
        if self.defaults:
            n = len(self.defaults)
            self.params = list(varnames[:-n])
            self.options = list(varnames[-n:])
        else:
            self.params = list(varnames)
            self.options = []
            self.defaults = []

        # sanity checks
        if self.requires_password:
            assert self.requires_wallet
        for varname in ('wallet_path', 'wallet'):
            if varname in varnames:
                assert varname in self.options
        assert not ('wallet_path' in varnames and 'wallet' in varnames)
        if self.requires_wallet:
            assert 'wallet' in varnames


def command(s):
    def decorator(func):
        global known_commands
        name = func.__name__
        known_commands[name] = Command(func, s)
        @wraps(func)
        async def func_wrapper(*args, **kwargs):
            cmd_runner = args[0]  # type: Commands
            cmd = known_commands[func.__name__]  # type: Command
            password = kwargs.get('password')
            daemon = cmd_runner.daemon
            if daemon:
                if 'wallet_path' in cmd.options and kwargs.get('wallet_path') is None:
                    kwargs['wallet_path'] = daemon.config.get_wallet_path()
                if cmd.requires_wallet and kwargs.get('wallet') is None:
                    kwargs['wallet'] = daemon.config.get_wallet_path()
                if 'wallet' in cmd.options:
                    wallet_path = kwargs.get('wallet', None)
                    if isinstance(wallet_path, str):
                        wallet = daemon.get_wallet(wallet_path)
                        if wallet is None:
                            raise Exception('wallet not loaded')
                        kwargs['wallet'] = wallet
            wallet = kwargs.get('wallet')  # type: Optional[Abstract_Wallet]
            if cmd.requires_wallet and not wallet:
                raise Exception('wallet not loaded')
            if cmd.requires_password and password is None and wallet.has_password():
                raise Exception('Password required')
            if cmd.requires_lightning and (not wallet or not wallet.has_lightning()):
                raise Exception('Lightning not enabled in this wallet')
            return await func(*args, **kwargs)
        return func_wrapper
    return decorator


class Commands:

    def __init__(self, *, config: 'SimpleConfig',
                 network: 'Network' = None,
                 daemon: 'Daemon' = None, callback=None):
        self.config = config
        self.daemon = daemon
        self.network = network
        self._callback = callback

    def _run(self, method, args, password_getter=None, **kwargs):
        """This wrapper is called from unit tests and the Qt python console."""
        cmd = known_commands[method]
        password = kwargs.get('password', None)
        wallet = kwargs.get('wallet', None)
        if (cmd.requires_password and wallet and wallet.has_password()
                and password is None):
            password = password_getter()
            if password is None:
                return

        f = getattr(self, method)
        if cmd.requires_password:
            kwargs['password'] = password

        if 'wallet' in kwargs:
            sig = inspect.signature(f)
            if 'wallet' not in sig.parameters:
                kwargs.pop('wallet')

        coro = f(*args, **kwargs)
        fut = asyncio.run_coroutine_threadsafe(coro, util.get_asyncio_loop())
        result = fut.result()

        if self._callback:
            self._callback()
        return result

    @command('')
    async def commands(self):
        """List of commands"""
        return ' '.join(sorted(known_commands.keys()))

    @command('n')
    async def getinfo(self):
        """ network info """
        net_params = self.network.get_parameters()
        response = {
            'network': constants.net.NET_NAME,
            'path': self.network.config.path,
            'server': net_params.server.host,
            'blockchain_height': self.network.get_local_height(),
            'server_height': self.network.get_server_height(),
            'spv_nodes': len(self.network.get_interfaces()),
            'connected': self.network.is_connected(),
            'auto_connect': net_params.auto_connect,
            'version': ELECTRUM_VERSION,
            'default_wallet': self.config.get_wallet_path(),
            'fee_per_kb': self.config.fee_per_kb(),
        }
        return response

    @command('n')
    async def stop(self):
        """Stop daemon"""
        await self.daemon.stop()
        return "Daemon stopped"

    @command('n')
    async def list_wallets(self):
        """List wallets open in daemon"""
        return [{'path': path, 'synchronized': w.is_up_to_date()}
                for path, w in self.daemon.get_wallets().items()]

    @command('n')
    async def load_wallet(self, wallet_path=None, password=None):
        """Open wallet in daemon"""
        wallet = self.daemon.load_wallet(wallet_path, password, manual_upgrades=False)
        if wallet is not None:
            run_hook('load_wallet', wallet, None)
        response = wallet is not None
        return response

    @command('n')
    async def close_wallet(self, wallet_path=None):
        """Close wallet"""
        return await self.daemon._stop_wallet(wallet_path)

    @command('')
    async def create(self, passphrase=None, password=None, encrypt_file=True, seed_type=None, wallet_path=None):
        """Create a new wallet.
        If you want to be prompted for an argument, type '?' or ':' (concealed)
        """
        d = create_new_wallet(path=wallet_path,
                              passphrase=passphrase,
                              password=password,
                              encrypt_file=encrypt_file,
                              seed_type=seed_type,
                              config=self.config)
        return {
            'seed': d['seed'],
            'path': d['wallet'].storage.path,
            'msg': d['msg'],
        }

    @command('')
    async def restore(self, text, passphrase=None, password=None, encrypt_file=True, wallet_path=None):
        """Restore a wallet from text. Text can be a seed phrase, a master
        public key, a master private key, a list of globalboost addresses
        or globalboost private keys.
        If you want to be prompted for an argument, type '?' or ':' (concealed)
        """
        # TODO create a separate command that blocks until wallet is synced
        d = restore_wallet_from_text(text,
                                     path=wallet_path,
                                     passphrase=passphrase,
                                     password=password,
                                     encrypt_file=encrypt_file,
                                     config=self.config)
        return {
            'path': d['wallet'].storage.path,
            'msg': d['msg'],
        }

    @command('wp')
    async def password(self, password=None, new_password=None, encrypt_file=None, wallet: Abstract_Wallet = None):
        """Change wallet password. """
        if wallet.storage.is_encrypted_with_hw_device() and new_password:
            raise Exception("Can't change the password of a wallet encrypted with a hw device.")
        if encrypt_file is None:
            if not password and new_password:
                # currently no password, setting one now: we encrypt by default
                encrypt_file = True
            else:
                encrypt_file = wallet.storage.is_encrypted()
        wallet.update_password(password, new_password, encrypt_storage=encrypt_file)
        wallet.save_db()
        return {'password':wallet.has_password()}

    @command('w')
    async def get(self, key, wallet: Abstract_Wallet = None):
        """Return item from wallet storage"""
        return wallet.db.get(key)

    @command('')
    async def getconfig(self, key):
        """Return a configuration variable. """
        return self.config.get(key)

    @classmethod
    def _setconfig_normalize_value(cls, key, value):
        if key not in (SimpleConfig.RPC_USERNAME.key(), SimpleConfig.RPC_PASSWORD.key()):
            value = json_decode(value)
            # call literal_eval for backward compatibility (see #4225)
            try:
                value = ast.literal_eval(value)
            except Exception:
                pass
        return value

    @command('')
    async def setconfig(self, key, value):
        """Set a configuration variable. 'value' may be a string or a Python expression."""
        value = self._setconfig_normalize_value(key, value)
        if self.daemon and key == SimpleConfig.RPC_USERNAME.key():
            self.daemon.commands_server.rpc_user = value
        if self.daemon and key == SimpleConfig.RPC_PASSWORD.key():
            self.daemon.commands_server.rpc_password = value
        self.config.set_key(key, value)
        return True

    @command('')
    async def get_ssl_domain(self):
        """Check and return the SSL domain set in ssl_keyfile and ssl_certfile
        """
        return self.config.get_ssl_domain()

    @command('')
    async def make_seed(self, nbits=None, language=None, seed_type=None):
        """Create a seed"""
        from .mnemonic import Mnemonic
        s = Mnemonic(language).make_seed(seed_type=seed_type, num_bits=nbits)
        return s

    @command('n')
    async def getaddresshistory(self, address):
        """Return the transaction history of any address. Note: This is a
        walletless server query, results are not checked by SPV.
        """
        sh = bitcoin.address_to_scripthash(address)
        return await self.network.get_history_for_scripthash(sh)

    @command('w')
    async def listunspent(self, wallet: Abstract_Wallet = None):
        """List unspent outputs. Returns the list of unspent transaction
        outputs in your wallet."""
        coins = []
        for txin in wallet.get_utxos():
            d = txin.to_json()
            v = d.pop("value_sats")
            d["value"] = str(to_decimal(v)/COIN) if v is not None else None
            coins.append(d)
        return coins

    @command('n')
    async def getaddressunspent(self, address):
        """Returns the UTXO list of any address. Note: This
        is a walletless server query, results are not checked by SPV.
        """
        sh = bitcoin.address_to_scripthash(address)
        return await self.network.listunspent_for_scripthash(sh)

    @command('')
    async def serialize(self, jsontx):
        """Create a signed raw transaction from a json tx template.

        Example value for "jsontx" arg: {
            "inputs": [
                {"prevout_hash": "9d221a69ca3997cbeaf5624d723e7dc5f829b1023078c177d37bdae95f37c539", "prevout_n": 1,
                 "value_sats": 1000000, "privkey": "p2wpkh:cVDXzzQg6RoCTfiKpe8MBvmm5d5cJc6JLuFApsFDKwWa6F5TVHpD"}
            ],
            "outputs": [
                {"address": "tb1q4s8z6g5jqzllkgt8a4har94wl8tg0k9m8kv5zd", "value_sats": 990000}
            ]
        }
        """
        keypairs = {}
        inputs = []  # type: List[PartialTxInput]
        locktime = jsontx.get('locktime', 0)
        for txin_dict in jsontx.get('inputs'):
            if txin_dict.get('prevout_hash') is not None and txin_dict.get('prevout_n') is not None:
                prevout = TxOutpoint(txid=bfh(txin_dict['prevout_hash']), out_idx=int(txin_dict['prevout_n']))
            elif txin_dict.get('output'):
                prevout = TxOutpoint.from_str(txin_dict['output'])
            else:
                raise Exception("missing prevout for txin")
            txin = PartialTxInput(prevout=prevout)
            try:
                txin._trusted_value_sats = int(txin_dict.get('value') or txin_dict['value_sats'])
            except KeyError:
                raise Exception("missing 'value_sats' field for txin")
            nsequence = txin_dict.get('nsequence', None)
            if nsequence is not None:
                txin.nsequence = nsequence
            sec = txin_dict.get('privkey')
            if sec:
                txin_type, privkey, compressed = bitcoin.deserialize_privkey(sec)
                pubkey = ecc.ECPrivkey(privkey).get_public_key_hex(compressed=compressed)
                keypairs[pubkey] = privkey, compressed
                desc = descriptor.get_singlesig_descriptor_from_legacy_leaf(pubkey=pubkey, script_type=txin_type)
                txin.script_descriptor = desc
            inputs.append(txin)

        outputs = []  # type: List[PartialTxOutput]
        for txout_dict in jsontx.get('outputs'):
            try:
                txout_addr = txout_dict['address']
            except KeyError:
                raise Exception("missing 'address' field for txout")
            try:
                txout_val = int(txout_dict.get('value') or txout_dict['value_sats'])
            except KeyError:
                raise Exception("missing 'value_sats' field for txout")
            txout = PartialTxOutput.from_address_and_value(txout_addr, txout_val)
            outputs.append(txout)

        tx = PartialTransaction.from_io(inputs, outputs, locktime=locktime)
        tx.sign(keypairs)
        return tx.serialize()

    @command('')
    async def signtransaction_with_privkey(self, tx, privkey):
        """Sign a transaction. The provided list of private keys will be used to sign the transaction."""
        tx = tx_from_any(tx)

        txins_dict = defaultdict(list)
        for txin in tx.inputs():
            txins_dict[txin.address].append(txin)

        if not isinstance(privkey, list):
            privkey = [privkey]

        for priv in privkey:
            txin_type, priv2, compressed = bitcoin.deserialize_privkey(priv)
            pubkey = ecc.ECPrivkey(priv2).get_public_key_bytes(compressed=compressed)
            desc = descriptor.get_singlesig_descriptor_from_legacy_leaf(pubkey=pubkey.hex(), script_type=txin_type)
            address = desc.expand().address()
            if address in txins_dict.keys():
                for txin in txins_dict[address]:
                    txin.script_descriptor = desc
                tx.sign({pubkey.hex(): (priv2, compressed)})

        return tx.serialize()

    @command('wp')
    async def signtransaction(self, tx, password=None, wallet: Abstract_Wallet = None):
        """Sign a transaction. The wallet keys will be used to sign the transaction."""
        tx = tx_from_any(tx)
        wallet.sign_transaction(tx, password)
        return tx.serialize()

    @command('')
    async def deserialize(self, tx):
        """Deserialize a serialized transaction"""
        tx = tx_from_any(tx)
        return tx.to_json()

    @command('n')
    async def broadcast(self, tx):
        """Broadcast a transaction to the network. """
        tx = Transaction(tx)
        await self.network.broadcast_transaction(tx)
        return tx.txid()

    @command('')
    async def createmultisig(self, num, pubkeys):
        """Create multisig address"""
        assert isinstance(pubkeys, list), (type(num), type(pubkeys))
        redeem_script = multisig_script(pubkeys, num)
        address = bitcoin.hash160_to_p2sh(hash_160(bfh(redeem_script)))
        return {'address':address, 'redeemScript':redeem_script}

    @command('w')
    async def freeze(self, address: str, wallet: Abstract_Wallet = None):
        """Freeze address. Freeze the funds at one of your wallet\'s addresses"""
        return wallet.set_frozen_state_of_addresses([address], True)

    @command('w')
    async def unfreeze(self, address: str, wallet: Abstract_Wallet = None):
        """Unfreeze address. Unfreeze the funds at one of your wallet\'s address"""
        return wallet.set_frozen_state_of_addresses([address], False)

    @command('w')
    async def freeze_utxo(self, coin: str, wallet: Abstract_Wallet = None):
        """Freeze a UTXO so that the wallet will not spend it."""
        wallet.set_frozen_state_of_coins([coin], True)
        return True

    @command('w')
    async def unfreeze_utxo(self, coin: str, wallet: Abstract_Wallet = None):
        """Unfreeze a UTXO so that the wallet might spend it."""
        wallet.set_frozen_state_of_coins([coin], False)
        return True

    @command('wp')
    async def getprivatekeys(self, address, password=None, wallet: Abstract_Wallet = None):
        """Get private keys of addresses. You may pass a single wallet address, or a list of wallet addresses."""
        if isinstance(address, str):
            address = address.strip()
        if is_address(address):
            return wallet.export_private_key(address, password)
        domain = address
        return [wallet.export_private_key(address, password) for address in domain]

    @command('wp')
    async def getprivatekeyforpath(self, path, password=None, wallet: Abstract_Wallet = None):
        """Get private key corresponding to derivation path (address index).
        'path' can be either a str such as "m/0/50", or a list of ints such as [0, 50].
        """
        return wallet.export_private_key_for_path(path, password)

    @command('w')
    async def ismine(self, address, wallet: Abstract_Wallet = None):
        """Check if address is in wallet. Return true if and only address is in wallet"""
        return wallet.is_mine(address)

    @command('')
    async def dumpprivkeys(self):
        """Deprecated."""
        return "This command is deprecated. Use a pipe instead: 'electrum listaddresses | electrum getprivatekeys - '"

    @command('')
    async def validateaddress(self, address):
        """Check that an address is valid. """
        return is_address(address)

    @command('w')
    async def getpubkeys(self, address, wallet: Abstract_Wallet = None):
        """Return the public keys for a wallet address. """
        return wallet.get_public_keys(address)

    @command('w')
    async def getbalance(self, wallet: Abstract_Wallet = None):
        """Return the balance of your wallet. """
        c, u, x = wallet.get_balance()
        l = wallet.lnworker.get_balance() if wallet.lnworker else None
        out = {"confirmed": str(to_decimal(c)/COIN)}
        if u:
            out["unconfirmed"] = str(to_decimal(u)/COIN)
        if x:
            out["unmatured"] = str(to_decimal(x)/COIN)
        if l:
            out["lightning"] = str(to_decimal(l)/COIN)
        return out

    @command('n')
    async def getaddressbalance(self, address):
        """Return the balance of any address. Note: This is a walletless
        server query, results are not checked by SPV.
        """
        sh = bitcoin.address_to_scripthash(address)
        out = await self.network.get_balance_for_scripthash(sh)
        out["confirmed"] =  str(to_decimal(out["confirmed"])/COIN)
        out["unconfirmed"] =  str(to_decimal(out["unconfirmed"])/COIN)
        return out

    @command('n')
    async def getmerkle(self, txid, height):
        """Get Merkle branch of a transaction included in a block. Electrum
        uses this to verify transactions (Simple Payment Verification)."""
        return await self.network.get_merkle_for_transaction(txid, int(height))

    @command('n')
    async def getservers(self):
        """Return the list of known servers (candidates for connecting)."""
        return self.network.get_servers()

    @command('')
    async def version(self):
        """Return the version of Electrum."""
        return ELECTRUM_VERSION

    @command('')
    async def version_info(self):
        """Return information about dependencies, such as their version and path."""
        ret = {
            "electrum.version": ELECTRUM_VERSION,
            "electrum.path": os.path.dirname(os.path.realpath(__file__)),
            "python.version": sys.version,
            "python.path": sys.executable,
        }
        # add currently running GUI
        if self.daemon and self.daemon.gui_object:
            ret.update(self.daemon.gui_object.version_info())
        # always add Qt GUI, so we get info even when running this from CLI
        try:
            from .gui.qt import ElectrumGui as QtElectrumGui
            ret.update(QtElectrumGui.version_info())
        except GuiImportError:
            pass
        # Add shared libs (.so/.dll), and non-pure-python dependencies.
        # Such deps can be installed in various ways - often via the Linux distro's pkg manager,
        # instead of using pip, hence it is useful to list them for debugging.
        from . import ecc_fast
        ret.update(ecc_fast.version_info())
        from . import qrscanner
        ret.update(qrscanner.version_info())
        ret.update(DeviceMgr.version_info())
        ret.update(crypto.version_info())
        # add some special cases
        import aiohttp
        ret["aiohttp.version"] = aiohttp.__version__
        import aiorpcx
        ret["aiorpcx.version"] = aiorpcx._version_str
        import certifi
        ret["certifi.version"] = certifi.__version__
        import dns
        ret["dnspython.version"] = dns.__version__

        return ret

    @command('w')
    async def getmpk(self, wallet: Abstract_Wallet = None):
        """Get master public key. Return your wallet\'s master public key"""
        return wallet.get_master_public_key()

    @command('wp')
    async def getmasterprivate(self, password=None, wallet: Abstract_Wallet = None):
        """Get master private key. Return your wallet\'s master private key"""
        return str(wallet.keystore.get_master_private_key(password))

    @command('')
    async def convert_xkey(self, xkey, xtype):
        """Convert xtype of a master key. e.g. xpub -> ypub"""
        try:
            node = BIP32Node.from_xkey(xkey)
        except Exception:
            raise Exception('xkey should be a master public/private key')
        return node._replace(xtype=xtype).to_xkey()

    @command('wp')
    async def getseed(self, password=None, wallet: Abstract_Wallet = None):
        """Get seed phrase. Print the generation seed of your wallet."""
        s = wallet.get_seed(password)
        return s

    @command('wp')
    async def importprivkey(self, privkey, password=None, wallet: Abstract_Wallet = None):
        """Import a private key."""
        if not wallet.can_import_privkey():
            return "Error: This type of wallet cannot import private keys. Try to create a new wallet with that key."
        try:
            addr = wallet.import_private_key(privkey, password)
            out = "Keypair imported: " + addr
        except Exception as e:
            out = "Error: " + repr(e)
        return out

    def _resolver(self, x, wallet):
        if x is None:
            return None
        out = wallet.contacts.resolve(x)
        if out.get('type') == 'openalias' and self.nocheck is False and out.get('validated') is False:
            raise Exception('cannot verify alias', x)
        return out['address']

    @command('n')
    async def sweep(self, privkey, destination, fee=None, nocheck=False, imax=100):
        """Sweep private keys. Returns a transaction that spends UTXOs from
        privkey to a destination address. The transaction is not
        broadcasted."""
        from .wallet import sweep
        tx_fee = satoshis(fee)
        privkeys = privkey.split()
        self.nocheck = nocheck
        #dest = self._resolver(destination)
        tx = await sweep(
            privkeys,
            network=self.network,
            config=self.config,
            to_address=destination,
            fee=tx_fee,
            imax=imax,
        )
        return tx.serialize() if tx else None

    @command('wp')
    async def signmessage(self, address, message, password=None, wallet: Abstract_Wallet = None):
        """Sign a message with a key. Use quotes if your message contains
        whitespaces"""
        sig = wallet.sign_message(address, message, password)
        return base64.b64encode(sig).decode('ascii')

    @command('')
    async def verifymessage(self, address, signature, message):
        """Verify a signature."""
        sig = base64.b64decode(signature)
        message = util.to_bytes(message)
        return ecc.verify_message_with_address(address, sig, message)

    @command('wp')
    async def payto(self, destination, amount, fee=None, feerate=None, from_addr=None, from_coins=None, change_addr=None,
                    nocheck=False, unsigned=False, rbf=True, password=None, locktime=None, addtransaction=False, wallet: Abstract_Wallet = None):
        """Create a transaction. """
        self.nocheck = nocheck
        tx_fee = satoshis(fee)
        domain_addr = from_addr.split(',') if from_addr else None
        domain_coins = from_coins.split(',') if from_coins else None
        change_addr = self._resolver(change_addr, wallet)
        domain_addr = None if domain_addr is None else map(self._resolver, domain_addr, repeat(wallet))
        amount_sat = satoshis_or_max(amount)
        outputs = [PartialTxOutput.from_address_and_value(destination, amount_sat)]
        tx = wallet.create_transaction(
            outputs,
            fee=tx_fee,
            feerate=feerate,
            change_addr=change_addr,
            domain_addr=domain_addr,
            domain_coins=domain_coins,
            unsigned=unsigned,
            rbf=rbf,
            password=password,
            locktime=locktime)
        result = tx.serialize()
        if addtransaction:
            await self.addtransaction(result, wallet=wallet)
        return result

    @command('wp')
    async def paytomany(self, outputs, fee=None, feerate=None, from_addr=None, from_coins=None, change_addr=None,
                        nocheck=False, unsigned=False, rbf=True, password=None, locktime=None, addtransaction=False, wallet: Abstract_Wallet = None):
        """Create a multi-output transaction. """
        self.nocheck = nocheck
        tx_fee = satoshis(fee)
        domain_addr = from_addr.split(',') if from_addr else None
        domain_coins = from_coins.split(',') if from_coins else None
        change_addr = self._resolver(change_addr, wallet)
        domain_addr = None if domain_addr is None else map(self._resolver, domain_addr, repeat(wallet))
        final_outputs = []
        for address, amount in outputs:
            address = self._resolver(address, wallet)
            amount_sat = satoshis_or_max(amount)
            final_outputs.append(PartialTxOutput.from_address_and_value(address, amount_sat))
        tx = wallet.create_transaction(
            final_outputs,
            fee=tx_fee,
            feerate=feerate,
            change_addr=change_addr,
            domain_addr=domain_addr,
            domain_coins=domain_coins,
            unsigned=unsigned,
            rbf=rbf,
            password=password,
            locktime=locktime)
        result = tx.serialize()
        if addtransaction:
            await self.addtransaction(result, wallet=wallet)
        return result

    @command('w')
    async def onchain_history(self, year=None, show_addresses=False, show_fiat=False, wallet: Abstract_Wallet = None,
                              from_height=None, to_height=None):
        """Wallet onchain history. Returns the transaction history of your wallet."""
        kwargs = {
            'show_addresses': show_addresses,
            'from_height': from_height,
            'to_height': to_height,
        }
        if year:
            import time
            start_date = datetime.datetime(year, 1, 1)
            end_date = datetime.datetime(year+1, 1, 1)
            kwargs['from_timestamp'] = time.mktime(start_date.timetuple())
            kwargs['to_timestamp'] = time.mktime(end_date.timetuple())
        if show_fiat:
            from .exchange_rate import FxThread
            kwargs['fx'] = self.daemon.fx if self.daemon else FxThread(config=self.config)

        return json_normalize(wallet.get_detailed_history(**kwargs))

    @command('wp')
    async def bumpfee(self, tx, new_fee_rate, from_coins=None, decrease_payment=False, password=None, unsigned=False, wallet: Abstract_Wallet = None):
        """ Bump the Fee for an unconfirmed Transaction """
        tx = Transaction(tx)
        domain_coins = from_coins.split(',') if from_coins else None
        coins = wallet.get_spendable_coins(None)
        if domain_coins is not None:
            coins = [coin for coin in coins if (coin.prevout.to_str() in domain_coins)]
        tx.add_info_from_wallet(wallet)
        await tx.add_info_from_network(self.network)
        new_tx = wallet.bump_fee(
            tx=tx,
            txid=tx.txid(),
            coins=coins,
            decrease_payment=decrease_payment,
            new_fee_rate=new_fee_rate)
        if not unsigned:
            wallet.sign_transaction(new_tx, password)
        return new_tx.serialize()

    @command('wl')
    async def lightning_history(self, show_fiat=False, wallet: Abstract_Wallet = None):
        """ lightning history """
        lightning_history = wallet.lnworker.get_history() if wallet.lnworker else []
        return json_normalize(lightning_history)

    @command('w')
    async def setlabel(self, key, label, wallet: Abstract_Wallet = None):
        """Assign a label to an item. Item may be a globalboost address or a
        transaction ID"""
        wallet.set_label(key, label)

    @command('w')
    async def listcontacts(self, wallet: Abstract_Wallet = None):
        """Show your list of contacts"""
        return wallet.contacts

    @command('w')
    async def getalias(self, key, wallet: Abstract_Wallet = None):
        """Retrieve alias. Lookup in your list of contacts, and for an OpenAlias DNS record."""
        return wallet.contacts.resolve(key)

    @command('w')
    async def searchcontacts(self, query, wallet: Abstract_Wallet = None):
        """Search through contacts, return matching entries. """
        results = {}
        for key, value in wallet.contacts.items():
            if query.lower() in key.lower():
                results[key] = value
        return results

    @command('w')
    async def listaddresses(self, receiving=False, change=False, labels=False, frozen=False, unused=False, funded=False, balance=False, wallet: Abstract_Wallet = None):
        """List wallet addresses. Returns the list of all addresses in your wallet. Use optional arguments to filter the results."""
        out = []
        for addr in wallet.get_addresses():
            if frozen and not wallet.is_frozen_address(addr):
                continue
            if receiving and wallet.is_change(addr):
                continue
            if change and not wallet.is_change(addr):
                continue
            if unused and wallet.adb.is_used(addr):
                continue
            if funded and wallet.adb.is_empty(addr):
                continue
            item = addr
            if labels or balance:
                item = (item,)
            if balance:
                item += (format_satoshis(sum(wallet.get_addr_balance(addr))),)
            if labels:
                item += (repr(wallet.get_label_for_address(addr)),)
            out.append(item)
        return out

    @command('n')
    async def gettransaction(self, txid, wallet: Abstract_Wallet = None):
        """Retrieve a transaction. """
        tx = None
        if wallet:
            tx = wallet.db.get_transaction(txid)
        if tx is None:
            raw = await self.network.get_transaction(txid)
            if raw:
                tx = Transaction(raw)
            else:
                raise Exception("Unknown transaction")
        if tx.txid() != txid:
            raise Exception("Mismatching txid")
        return tx.serialize()

    @command('')
    async def encrypt(self, pubkey, message) -> str:
        """Encrypt a message with a public key. Use quotes if the message contains whitespaces."""
        if not is_hex_str(pubkey):
            raise Exception(f"pubkey must be a hex string instead of {repr(pubkey)}")
        try:
            message = to_bytes(message)
        except TypeError:
            raise Exception(f"message must be a string-like object instead of {repr(message)}")
        public_key = ecc.ECPubkey(bfh(pubkey))
        encrypted = public_key.encrypt_message(message)
        return encrypted.decode('utf-8')

    @command('wp')
    async def decrypt(self, pubkey, encrypted, password=None, wallet: Abstract_Wallet = None) -> str:
        """Decrypt a message encrypted with a public key."""
        if not is_hex_str(pubkey):
            raise Exception(f"pubkey must be a hex string instead of {repr(pubkey)}")
        if not isinstance(encrypted, (str, bytes, bytearray)):
            raise Exception(f"encrypted must be a string-like object instead of {repr(encrypted)}")
        decrypted = wallet.decrypt_message(pubkey, encrypted, password)
        return decrypted.decode('utf-8')

    @command('w')
    async def get_request(self, request_id, wallet: Abstract_Wallet = None):
        """Returns a payment request"""
        r = wallet.get_request(request_id)
        if not r:
            raise Exception("Request not found")
        return wallet.export_request(r)

    @command('w')
    async def get_invoice(self, invoice_id, wallet: Abstract_Wallet = None):
        """Returns an invoice (request for outgoing payment)"""
        r = wallet.get_invoice(invoice_id)
        if not r:
            raise Exception("Request not found")
        return wallet.export_invoice(r)

    #@command('w')
    #async def ackrequest(self, serialized):
    #    """<Not implemented>"""
    #    pass

    def _filter_invoices(self, _list, wallet, pending, expired, paid):
        if pending:
            f = PR_UNPAID
        elif expired:
            f = PR_EXPIRED
        elif paid:
            f = PR_PAID
        else:
            f = None
        if f is not None:
            _list = [x for x in _list if f == wallet.get_invoice_status(x)]
        return _list

    @command('w')
    async def list_requests(self, pending=False, expired=False, paid=False, wallet: Abstract_Wallet = None):
        """Returns the list of incoming payment requests saved in the wallet."""
        l = wallet.get_sorted_requests()
        l = self._filter_invoices(l, wallet, pending, expired, paid)
        return [wallet.export_request(x) for x in l]

    @command('w')
    async def list_invoices(self, pending=False, expired=False, paid=False, wallet: Abstract_Wallet = None):
        """Returns the list of invoices (requests for outgoing payments) saved in the wallet."""
        l = wallet.get_invoices()
        l = self._filter_invoices(l, wallet, pending, expired, paid)
        return [wallet.export_invoice(x) for x in l]

    @command('w')
    async def createnewaddress(self, wallet: Abstract_Wallet = None):
        """Create a new receiving address, beyond the gap limit of the wallet"""
        return wallet.create_new_address(False)

    @command('w')
    async def changegaplimit(self, new_limit, iknowwhatimdoing=False, wallet: Abstract_Wallet = None):
        """Change the gap limit of the wallet."""
        if not iknowwhatimdoing:
            raise Exception("WARNING: Are you SURE you want to change the gap limit?\n"
                            "It makes recovering your wallet from seed difficult!\n"
                            "Please do your research and make sure you understand the implications.\n"
                            "Typically only merchants and power users might want to do this.\n"
                            "To proceed, try again, with the --iknowwhatimdoing option.")
        if not isinstance(wallet, Deterministic_Wallet):
            raise Exception("This wallet is not deterministic.")
        return wallet.change_gap_limit(new_limit)

    @command('wn')
    async def getminacceptablegap(self, wallet: Abstract_Wallet = None):
        """Returns the minimum value for gap limit that would be sufficient to discover all
        known addresses in the wallet.
        """
        if not isinstance(wallet, Deterministic_Wallet):
            raise Exception("This wallet is not deterministic.")
        if not wallet.is_up_to_date():
            raise NotSynchronizedException("Wallet not fully synchronized.")
        return wallet.min_acceptable_gap()

    @command('w')
    async def getunusedaddress(self, wallet: Abstract_Wallet = None):
        """Returns the first unused address of the wallet, or None if all addresses are used.
        An address is considered as used if it has received a transaction, or if it is used in a payment request."""
        return wallet.get_unused_address()

    @command('w')
    async def add_request(self, amount, memo='', expiry=3600, force=False, wallet: Abstract_Wallet = None):
        """Create a payment request, using the first unused address of the wallet.
        The address will be considered as used after this operation.
        If no payment is received, the address will be considered as unused if the payment request is deleted from the wallet."""
        addr = wallet.get_unused_address()
        if addr is None:
            if force:
                addr = wallet.create_new_address(False)
            else:
                return False
        amount = satoshis(amount)
        expiry = int(expiry) if expiry else None
        key = wallet.create_request(amount, memo, expiry, addr)
        req = wallet.get_request(key)
        return wallet.export_request(req)

    @command('w')
    async def addtransaction(self, tx, wallet: Abstract_Wallet = None):
        """ Add a transaction to the wallet history """
        tx = Transaction(tx)
        if not wallet.adb.add_transaction(tx):
            return False
        wallet.save_db()
        return tx.txid()

    @command('w')
    async def delete_request(self, request_id, wallet: Abstract_Wallet = None):
        """Remove an incoming payment request"""
        return wallet.delete_request(request_id)

    @command('w')
    async def delete_invoice(self, invoice_id, wallet: Abstract_Wallet = None):
        """Remove an outgoing payment invoice"""
        return wallet.delete_invoice(invoice_id)

    @command('w')
    async def clear_requests(self, wallet: Abstract_Wallet = None):
        """Remove all payment requests"""
        wallet.clear_requests()
        return True

    @command('w')
    async def clear_invoices(self, wallet: Abstract_Wallet = None):
        """Remove all invoices"""
        wallet.clear_invoices()
        return True

    @command('n')
    async def notify(self, address: str, URL: Optional[str]):
        """Watch an address. Every time the address changes, a http POST is sent to the URL.
        Call with an empty URL to stop watching an address.
        """
        if not hasattr(self, "_notifier"):
            self._notifier = Notifier(self.network)
        if URL:
            await self._notifier.start_watching_addr(address, URL)
        else:
            await self._notifier.stop_watching_addr(address)
        return True

    @command('wn')
    async def is_synchronized(self, wallet: Abstract_Wallet = None):
        """ return wallet synchronization status """
        return wallet.is_up_to_date()

    @command('n')
    async def getfeerate(self, fee_method=None, fee_level=None):
        """Return current suggested fee rate (in sat/kvByte), according to config
        settings or supplied parameters.
        """
        if fee_method is None:
            dyn, mempool = None, None
        elif fee_method.lower() == 'static':
            dyn, mempool = False, False
        elif fee_method.lower() == 'eta':
            dyn, mempool = True, False
        elif fee_method.lower() == 'mempool':
            dyn, mempool = True, True
        else:
            raise Exception('Invalid fee estimation method: {}'.format(fee_method))
        if fee_level is not None:
            fee_level = to_decimal(fee_level)
        return self.config.fee_per_kb(dyn=dyn, mempool=mempool, fee_level=fee_level)

    @command('w')
    async def removelocaltx(self, txid, wallet: Abstract_Wallet = None):
        """Remove a 'local' transaction from the wallet, and its dependent
        transactions.
        """
        if not is_hash256_str(txid):
            raise Exception(f"{repr(txid)} is not a txid")
        height = wallet.adb.get_tx_height(txid).height
        if height != TX_HEIGHT_LOCAL:
            raise Exception(f'Only local transactions can be removed. '
                            f'This tx has height: {height} != {TX_HEIGHT_LOCAL}')
        wallet.adb.remove_transaction(txid)
        wallet.save_db()

    @command('wn')
    async def get_tx_status(self, txid, wallet: Abstract_Wallet = None):
        """Returns some information regarding the tx. For now, only confirmations.
        The transaction must be related to the wallet.
        """
        if not is_hash256_str(txid):
            raise Exception(f"{repr(txid)} is not a txid")
        if not wallet.db.get_transaction(txid):
            raise Exception("Transaction not in wallet.")
        return {
            "confirmations": wallet.adb.get_tx_height(txid).conf,
        }

    @command('')
    async def help(self):
        # for the python console
        return sorted(known_commands.keys())

    # lightning network commands
    @command('wnl')
    async def add_peer(self, connection_string, timeout=20, gossip=False, wallet: Abstract_Wallet = None):
        lnworker = self.network.lngossip if gossip else wallet.lnworker
        await lnworker.add_peer(connection_string)
        return True

    @command('wnl')
    async def list_peers(self, gossip=False, wallet: Abstract_Wallet = None):
        lnworker = self.network.lngossip if gossip else wallet.lnworker
        return [{
            'node_id':p.pubkey.hex(),
            'address':p.transport.name(),
            'initialized':p.is_initialized(),
            'features': str(LnFeatures(p.features)),
            'channels': [c.funding_outpoint.to_str() for c in p.channels.values()],
        } for p in lnworker.peers.values()]

    @command('wpnl')
    async def open_channel(self, connection_string, amount, push_amount=0, password=None, wallet: Abstract_Wallet = None):
        funding_sat = satoshis(amount)
        push_sat = satoshis(push_amount)
        coins = wallet.get_spendable_coins(None)
        node_id, rest = extract_nodeid(connection_string)
        funding_tx = wallet.lnworker.mktx_for_open_channel(
            coins=coins,
            funding_sat=funding_sat,
            node_id=node_id,
            fee_est=None)
        chan, funding_tx = await wallet.lnworker._open_channel_coroutine(
            connect_str=connection_string,
            funding_tx=funding_tx,
            funding_sat=funding_sat,
            push_sat=push_sat,
            password=password)
        return chan.funding_outpoint.to_str()

    @command('')
    async def decode_invoice(self, invoice: str):
        invoice = Invoice.from_bech32(invoice)
        return invoice.to_debug_json()

    @command('wnl')
    async def lnpay(self, invoice, timeout=120, wallet: Abstract_Wallet = None):
        lnworker = wallet.lnworker
        lnaddr = lnworker._check_invoice(invoice)
        payment_hash = lnaddr.paymenthash
        wallet.save_invoice(Invoice.from_bech32(invoice))
        success, log = await lnworker.pay_invoice(invoice)
        return {
            'payment_hash': payment_hash.hex(),
            'success': success,
            'preimage': lnworker.get_preimage(payment_hash).hex() if success else None,
            'log': [x.formatted_tuple() for x in log]
        }

    @command('wl')
    async def nodeid(self, wallet: Abstract_Wallet = None):
        listen_addr = self.config.LIGHTNING_LISTEN
        return wallet.lnworker.node_keypair.pubkey.hex() + (('@' + listen_addr) if listen_addr else '')

    @command('wl')
    async def list_channels(self, wallet: Abstract_Wallet = None):
        # FIXME: we need to be online to display capacity of backups
        from .lnutil import LOCAL, REMOTE, format_short_channel_id
        channels = list(wallet.lnworker.channels.items())
        backups = list(wallet.lnworker.channel_backups.items())
        return [
            {
                'type': 'CHANNEL',
                'short_channel_id': format_short_channel_id(chan.short_channel_id) if chan.short_channel_id else None,
                'channel_id': chan.channel_id.hex(),
                'channel_point': chan.funding_outpoint.to_str(),
                'state': chan.get_state().name,
                'peer_state': chan.peer_state.name,
                'remote_pubkey': chan.node_id.hex(),
                'local_balance': chan.balance(LOCAL)//1000,
                'remote_balance': chan.balance(REMOTE)//1000,
                'local_ctn': chan.get_latest_ctn(LOCAL),
                'remote_ctn': chan.get_latest_ctn(REMOTE),
                'local_reserve': chan.config[REMOTE].reserve_sat, # their config has our reserve
                'remote_reserve': chan.config[LOCAL].reserve_sat,
                'local_unsettled_sent': chan.balance_tied_up_in_htlcs_by_direction(LOCAL, direction=SENT) // 1000,
                'remote_unsettled_sent': chan.balance_tied_up_in_htlcs_by_direction(REMOTE, direction=SENT) // 1000,
            } for channel_id, chan in channels
        ] + [
            {
                'type': 'BACKUP',
                'short_channel_id': format_short_channel_id(chan.short_channel_id) if chan.short_channel_id else None,
                'channel_id': chan.channel_id.hex(),
                'channel_point': chan.funding_outpoint.to_str(),
                'state': chan.get_state().name,
            } for channel_id, chan in backups
        ]

    @command('wnl')
    async def dumpgraph(self, wallet: Abstract_Wallet = None):
        return wallet.lnworker.channel_db.to_dict()

    @command('n')
    async def inject_fees(self, fees):
        # e.g. use from Qt console:  inject_fees("{25: 1009, 10: 15962, 5: 18183, 2: 23239}")
        fee_est = ast.literal_eval(fees)
        self.network.update_fee_estimates(fee_est=fee_est)

    @command('wnl')
    async def enable_htlc_settle(self, b: bool, wallet: Abstract_Wallet = None):
        wallet.lnworker.enable_htlc_settle = b

    @command('n')
    async def clear_ln_blacklist(self):
        if self.network.path_finder:
            self.network.path_finder.liquidity_hints.clear_blacklist()

    @command('n')
    async def reset_liquidity_hints(self):
        if self.network.path_finder:
            self.network.path_finder.liquidity_hints.reset_liquidity_hints()

    @command('wnl')
    async def close_channel(self, channel_point, force=False, wallet: Abstract_Wallet = None):
        txid, index = channel_point.split(':')
        chan_id, _ = channel_id_from_funding_tx(txid, int(index))
        coro = wallet.lnworker.force_close_channel(chan_id) if force else wallet.lnworker.close_channel(chan_id)
        return await coro

    @command('wnl')
    async def request_force_close(self, channel_point, connection_string=None, wallet: Abstract_Wallet = None):
        """
        Requests the remote to force close a channel.
        If a connection string is passed, can be used without having state or any backup for the channel.
        Assumes that channel was originally opened with the same local peer (node_keypair).
        """
        txid, index = channel_point.split(':')
        chan_id, _ = channel_id_from_funding_tx(txid, int(index))
        await wallet.lnworker.request_force_close(chan_id, connect_str=connection_string)

    @command('wl')
    async def export_channel_backup(self, channel_point, wallet: Abstract_Wallet = None):
        txid, index = channel_point.split(':')
        chan_id, _ = channel_id_from_funding_tx(txid, int(index))
        return wallet.lnworker.export_channel_backup(chan_id)

    @command('wl')
    async def import_channel_backup(self, encrypted, wallet: Abstract_Wallet = None):
        return wallet.lnworker.import_channel_backup(encrypted)

    @command('wnl')
    async def get_channel_ctx(self, channel_point, iknowwhatimdoing=False, wallet: Abstract_Wallet = None):
        """ return the current commitment transaction of a channel """
        if not iknowwhatimdoing:
            raise Exception("WARNING: this command is potentially unsafe.\n"
                            "To proceed, try again, with the --iknowwhatimdoing option.")
        txid, index = channel_point.split(':')
        chan_id, _ = channel_id_from_funding_tx(txid, int(index))
        chan = wallet.lnworker.channels[chan_id]
        tx = chan.force_close_tx()
        return tx.serialize()

    @command('wnl')
    async def get_watchtower_ctn(self, channel_point, wallet: Abstract_Wallet = None):
        """ return the local watchtower's ctn of channel. used in regtests """
        return await self.network.local_watchtower.sweepstore.get_ctn(channel_point, None)

    @command('wnl')
    async def rebalance_channels(self, from_scid, dest_scid, amount, wallet: Abstract_Wallet = None):
        """
        Rebalance channels.
        If trampoline is used, channels must be with different trampolines.
        """
        from .lnutil import ShortChannelID
        from_scid = ShortChannelID.from_str(from_scid)
        dest_scid = ShortChannelID.from_str(dest_scid)
        from_channel = wallet.lnworker.get_channel_by_scid(from_scid)
        dest_channel = wallet.lnworker.get_channel_by_scid(dest_scid)
        amount_sat = satoshis(amount)
        success, log = await wallet.lnworker.rebalance_channels(
            from_channel,
            dest_channel,
            amount_msat=amount_sat * 1000,
        )
        return {
            'success': success,
            'log': [x.formatted_tuple() for x in log]
        }

    @command('wnpl')
    async def normal_swap(self, onchain_amount, lightning_amount, password=None, wallet: Abstract_Wallet = None):
        """
        Normal submarine swap: send on-chain BTC, receive on Lightning
        Note that your funds will be locked for 24h if you do not have enough incoming capacity.
        """
        sm = wallet.lnworker.swap_manager
        if lightning_amount == 'dryrun':
            await sm.get_pairs()
            onchain_amount_sat = satoshis(onchain_amount)
            lightning_amount_sat = sm.get_recv_amount(onchain_amount_sat, is_reverse=False)
            txid = None
        elif onchain_amount == 'dryrun':
            await sm.get_pairs()
            lightning_amount_sat = satoshis(lightning_amount)
            onchain_amount_sat = sm.get_send_amount(lightning_amount_sat, is_reverse=False)
            txid = None
        else:
            lightning_amount_sat = satoshis(lightning_amount)
            onchain_amount_sat = satoshis(onchain_amount)
            txid = await wallet.lnworker.swap_manager.normal_swap(
                lightning_amount_sat=lightning_amount_sat,
                expected_onchain_amount_sat=onchain_amount_sat,
                password=password,
            )
        return {
            'txid': txid,
            'lightning_amount': format_satoshis(lightning_amount_sat),
            'onchain_amount': format_satoshis(onchain_amount_sat),
        }

    @command('wnl')
    async def reverse_swap(self, lightning_amount, onchain_amount, wallet: Abstract_Wallet = None):
        """Reverse submarine swap: send on Lightning, receive on-chain
        """
        sm = wallet.lnworker.swap_manager
        if onchain_amount == 'dryrun':
            await sm.get_pairs()
            lightning_amount_sat = satoshis(lightning_amount)
            onchain_amount_sat = sm.get_recv_amount(lightning_amount_sat, is_reverse=True)
            funding_txid = None
        elif lightning_amount == 'dryrun':
            await sm.get_pairs()
            onchain_amount_sat = satoshis(onchain_amount)
            lightning_amount_sat = sm.get_send_amount(onchain_amount_sat, is_reverse=True)
            funding_txid = None
        else:
            lightning_amount_sat = satoshis(lightning_amount)
            claim_fee = sm.get_claim_fee()
            onchain_amount_sat = satoshis(onchain_amount) + claim_fee
            funding_txid = await wallet.lnworker.swap_manager.reverse_swap(
                lightning_amount_sat=lightning_amount_sat,
                expected_onchain_amount_sat=onchain_amount_sat,
            )
        return {
            'funding_txid': funding_txid,
            'lightning_amount': format_satoshis(lightning_amount_sat),
            'onchain_amount': format_satoshis(onchain_amount_sat),
        }

    @command('n')
    async def convert_currency(self, from_amount=1, from_ccy = '', to_ccy = ''):
        """Converts the given amount of currency to another using the
        configured exchange rate source.
        """
        if not self.daemon.fx.is_enabled():
            raise Exception("FX is disabled. To enable, run: 'electrum setconfig use_exchange_rate true'")
        # Currency codes are uppercase
        from_ccy = from_ccy.upper()
        to_ccy = to_ccy.upper()
        # Default currencies
        if from_ccy == '':
            from_ccy = "BTC" if to_ccy != "BTC" else self.daemon.fx.ccy
        if to_ccy == '':
            to_ccy = "BTC" if from_ccy != "BTC" else self.daemon.fx.ccy
        # Get current rates
        rate_from = self.daemon.fx.exchange.get_cached_spot_quote(from_ccy)
        rate_to = self.daemon.fx.exchange.get_cached_spot_quote(to_ccy)
        # Test if currencies exist
        if rate_from.is_nan():
            raise Exception(f'Currency to convert from ({from_ccy}) is unknown or rate is unavailable')
        if rate_to.is_nan():
            raise Exception(f'Currency to convert to ({to_ccy}) is unknown or rate is unavailable')
        # Conversion
        try:
            from_amount = to_decimal(from_amount)
            to_amount = from_amount / rate_from * rate_to
        except InvalidOperation:
            raise Exception("from_amount is not a number")
        return {
            "from_amount": self.daemon.fx.ccy_amount_str(from_amount, add_thousands_sep=False, ccy=from_ccy),
            "to_amount": self.daemon.fx.ccy_amount_str(to_amount, add_thousands_sep=False, ccy=to_ccy),
            "from_ccy": from_ccy,
            "to_ccy": to_ccy,
            "source": self.daemon.fx.exchange.name(),
        }


def eval_bool(x: str) -> bool:
    if x == 'false': return False
    if x == 'true': return True
    try:
        return bool(ast.literal_eval(x))
    except Exception:
        return bool(x)

param_descriptions = {
    'privkey': 'Private key. Type \'?\' to get a prompt.',
    'destination': 'Globalboost address, contact or alias',
    'address': 'Globalboost address',
    'seed': 'Seed phrase',
    'txid': 'Transaction ID',
    'pos': 'Position',
    'height': 'Block height',
    'tx': 'Serialized transaction (hexadecimal)',
    'key': 'Variable name',
    'pubkey': 'Public key',
    'message': 'Clear text message. Use quotes if it contains spaces.',
    'encrypted': 'Encrypted message',
    'amount': 'Amount to be sent (in BTC). Type \'!\' to send the maximum available.',
    'outputs': 'list of ["address", amount]',
    'redeem_script': 'redeem script (hexadecimal)',
    'lightning_amount': "Amount sent or received in a submarine swap. Set it to 'dryrun' to receive a value",
    'onchain_amount': "Amount sent or received in a submarine swap. Set it to 'dryrun' to receive a value",
}

command_options = {
    'password':    ("-W", "Password"),
    'new_password':(None, "New Password"),
    'encrypt_file':(None, "Whether the file on disk should be encrypted with the provided password"),
    'receiving':   (None, "Show only receiving addresses"),
    'change':      (None, "Show only change addresses"),
    'frozen':      (None, "Show only frozen addresses"),
    'unused':      (None, "Show only unused addresses"),
    'funded':      (None, "Show only funded addresses"),
    'balance':     ("-b", "Show the balances of listed addresses"),
    'labels':      ("-l", "Show the labels of listed addresses"),
    'nocheck':     (None, "Do not verify aliases"),
    'imax':        (None, "Maximum number of inputs"),
    'fee':         ("-f", "Transaction fee (absolute, in BTC)"),
    'feerate':     (None, "Transaction fee rate (in sat/byte)"),
    'from_addr':   ("-F", "Source address (must be a wallet address; use sweep to spend from non-wallet address)."),
    'from_coins':  (None, "Source coins (must be in wallet; use sweep to spend from non-wallet address)."),
    'change_addr': ("-c", "Change address. Default is a spare address, or the source address if it's not in the wallet"),
    'nbits':       (None, "Number of bits of entropy"),
    'seed_type':   (None, "The type of seed to create, e.g. 'standard' or 'segwit'"),
    'language':    ("-L", "Default language for wordlist"),
    'passphrase':  (None, "Seed extension"),
    'privkey':     (None, "Private key. Set to '?' to get a prompt."),
    'unsigned':    ("-u", "Do not sign transaction"),
    'rbf':         (None, "Whether to signal opt-in Replace-By-Fee in the transaction (true/false)"),
    'decrease_payment': (None, "Whether payment amount will be decreased (true/false)"),
    'locktime':    (None, "Set locktime block number"),
    'addtransaction': (None,'Whether transaction is to be used for broadcasting afterwards. Adds transaction to the wallet'),
    'domain':      ("-D", "List of addresses"),
    'memo':        ("-m", "Description of the request"),
    'expiry':      (None, "Time in seconds"),
    'timeout':     (None, "Timeout in seconds"),
    'force':       (None, "Create new address beyond gap limit, if no more addresses are available."),
    'pending':     (None, "Show only pending requests."),
    'push_amount': (None, 'Push initial amount (in BTC)'),
    'expired':     (None, "Show only expired requests."),
    'paid':        (None, "Show only paid requests."),
    'show_addresses': (None, "Show input and output addresses"),
    'show_fiat':   (None, "Show fiat value of transactions"),
    'show_fees':   (None, "Show miner fees paid by transactions"),
    'year':        (None, "Show history for a given year"),
    'fee_method':  (None, "Fee estimation method to use"),
    'fee_level':   (None, "Float between 0.0 and 1.0, representing fee slider position"),
    'from_height': (None, "Only show transactions that confirmed after given block height"),
    'to_height':   (None, "Only show transactions that confirmed before given block height"),
    'iknowwhatimdoing': (None, "Acknowledge that I understand the full implications of what I am about to do"),
    'gossip':      (None, "Apply command to gossip node instead of wallet"),
    'connection_string':      (None, "Lightning network node ID or network address"),
    'new_fee_rate': (None, "The Updated/Increased Transaction fee rate (in sat/byte)"),
    'from_amount': (None, "Amount to convert (default: 1)"),
    'from_ccy':    (None, "Currency to convert from"),
    'to_ccy':      (None, "Currency to convert to"),
}


# don't use floats because of rounding errors
from .transaction import convert_raw_tx_to_hex
json_loads = lambda x: json.loads(x, parse_float=lambda x: str(to_decimal(x)))
arg_types = {
    'num': int,
    'nbits': int,
    'imax': int,
    'year': int,
    'from_height': int,
    'to_height': int,
    'tx': convert_raw_tx_to_hex,
    'pubkeys': json_loads,
    'jsontx': json_loads,
    'inputs': json_loads,
    'outputs': json_loads,
    'fee': lambda x: str(to_decimal(x)) if x is not None else None,
    'amount': lambda x: str(to_decimal(x)) if not parse_max_spend(x) else x,
    'locktime': int,
    'addtransaction': eval_bool,
    'fee_method': str,
    'fee_level': json_loads,
    'encrypt_file': eval_bool,
    'rbf': eval_bool,
    'timeout': float,
}

config_variables = {

    'addrequest': {
        'ssl_privkey': 'Path to your SSL private key, needed to sign the request.',
        'ssl_chain': 'Chain of SSL certificates, needed for signed requests. Put your certificate at the top and the root CA at the end',
        'url_rewrite': 'Parameters passed to str.replace(), in order to create the r= part of globalboost: URIs. Example: \"(\'file:///var/www/\',\'https://electrum.org/\')\"',
    },
    'listrequests':{
        'url_rewrite': 'Parameters passed to str.replace(), in order to create the r= part of globalboost: URIs. Example: \"(\'file:///var/www/\',\'https://electrum.org/\')\"',
    }
}

def set_default_subparser(self, name, args=None):
    """see http://stackoverflow.com/questions/5176691/argparse-how-to-specify-a-default-subcommand"""
    subparser_found = False
    for arg in sys.argv[1:]:
        if arg in ['-h', '--help', '--version']:  # global help/version if no subparser
            break
    else:
        for x in self._subparsers._actions:
            if not isinstance(x, argparse._SubParsersAction):
                continue
            for sp_name in x._name_parser_map.keys():
                if sp_name in sys.argv[1:]:
                    subparser_found = True
        if not subparser_found:
            # insert default in first position, this implies no
            # global options without a sub_parsers specified
            if args is None:
                sys.argv.insert(1, name)
            else:
                args.insert(0, name)

argparse.ArgumentParser.set_default_subparser = set_default_subparser


# workaround https://bugs.python.org/issue23058
# see https://github.com/nickstenning/honcho/pull/121

def subparser_call(self, parser, namespace, values, option_string=None):
    from argparse import ArgumentError, SUPPRESS, _UNRECOGNIZED_ARGS_ATTR
    parser_name = values[0]
    arg_strings = values[1:]
    # set the parser name if requested
    if self.dest is not SUPPRESS:
        setattr(namespace, self.dest, parser_name)
    # select the parser
    try:
        parser = self._name_parser_map[parser_name]
    except KeyError:
        tup = parser_name, ', '.join(self._name_parser_map)
        msg = _('unknown parser {!r} (choices: {})').format(*tup)
        raise ArgumentError(self, msg)
    # parse all the remaining options into the namespace
    # store any unrecognized options on the object, so that the top
    # level parser can decide what to do with them
    namespace, arg_strings = parser.parse_known_args(arg_strings, namespace)
    if arg_strings:
        vars(namespace).setdefault(_UNRECOGNIZED_ARGS_ATTR, [])
        getattr(namespace, _UNRECOGNIZED_ARGS_ATTR).extend(arg_strings)

argparse._SubParsersAction.__call__ = subparser_call


def add_network_options(parser):
    parser.add_argument("-f", "--serverfingerprint", dest=SimpleConfig.NETWORK_SERVERFINGERPRINT.key(), default=None,
                        help="only allow connecting to servers with a matching SSL certificate SHA256 fingerprint. " +
                             "To calculate this yourself: '$ openssl x509 -noout -fingerprint -sha256 -inform pem -in mycertfile.crt'. Enter as 64 hex chars.")
    parser.add_argument("-1", "--oneserver", action="store_true", dest=SimpleConfig.NETWORK_ONESERVER.key(), default=None, help="connect to one server only")
    parser.add_argument("-s", "--server", dest=SimpleConfig.NETWORK_SERVER.key(), default=None, help="set server host:port:protocol, where protocol is either t (tcp) or s (ssl)")
    parser.add_argument("-p", "--proxy", dest=SimpleConfig.NETWORK_PROXY.key(), default=None, help="set proxy [type:]host[:port] (or 'none' to disable proxy), where type is socks4,socks5 or http")
    parser.add_argument("--noonion", action="store_true", dest=SimpleConfig.NETWORK_NOONION.key(), default=None, help="do not try to connect to onion servers")
    parser.add_argument("--skipmerklecheck", action="store_true", dest=SimpleConfig.NETWORK_SKIPMERKLECHECK.key(), default=None, help="Tolerate invalid merkle proofs from server")

def add_global_options(parser):
    group = parser.add_argument_group('global options')
    group.add_argument("-v", dest="verbosity", help="Set verbosity (log levels)", default='')
    group.add_argument("-V", dest="verbosity_shortcuts", help="Set verbosity (shortcut-filter list)", default='')
    group.add_argument("-D", "--dir", dest="electrum_path", help="electrum directory")
    group.add_argument("-P", "--portable", action="store_true", dest="portable", default=False, help="Use local 'electrum_data' directory")
    group.add_argument("--testnet", action="store_true", dest="testnet", default=False, help="Use Testnet")
    group.add_argument("--regtest", action="store_true", dest="regtest", default=False, help="Use Regtest")
    group.add_argument("--simnet", action="store_true", dest="simnet", default=False, help="Use Simnet")
    group.add_argument("--signet", action="store_true", dest="signet", default=False, help="Use Signet")
    group.add_argument("-o", "--offline", action="store_true", dest=SimpleConfig.NETWORK_OFFLINE.key(), default=None, help="Run offline")
    group.add_argument("--rpcuser", dest=SimpleConfig.RPC_USERNAME.key(), default=argparse.SUPPRESS, help="RPC user")
    group.add_argument("--rpcpassword", dest=SimpleConfig.RPC_PASSWORD.key(), default=argparse.SUPPRESS, help="RPC password")

def add_wallet_option(parser):
    parser.add_argument("-w", "--wallet", dest="wallet_path", help="wallet path")
    parser.add_argument("--forgetconfig", action="store_true", dest=SimpleConfig.CONFIG_FORGET_CHANGES.key(), default=False, help="Forget config on exit")

def get_parser():
    # create main parser
    parser = argparse.ArgumentParser(
        epilog="Run 'electrum help <command>' to see the help for a command")
    parser.add_argument("--version", dest="cmd", action='store_const', const='version', help="Return the version of Electrum.")
    add_global_options(parser)
    add_wallet_option(parser)
    subparsers = parser.add_subparsers(dest='cmd', metavar='<command>')
    # gui
    parser_gui = subparsers.add_parser('gui', description="Run Electrum's Graphical User Interface.", help="Run GUI (default)")
<<<<<<< HEAD
    parser_gui.add_argument("url", nargs='?', default=None, help="globalboost URI (or bip70 file)")
    parser_gui.add_argument("-g", "--gui", dest="gui", help="select graphical user interface", choices=['qt', 'kivy', 'text', 'stdio', 'qml'])
    parser_gui.add_argument("-m", action="store_true", dest="hide_gui", default=False, help="hide GUI on startup")
    parser_gui.add_argument("-L", "--lang", dest="language", default=None, help="default language used in GUI")
=======
    parser_gui.add_argument("url", nargs='?', default=None, help="bitcoin URI (or bip70 file)")
    parser_gui.add_argument("-g", "--gui", dest=SimpleConfig.GUI_NAME.key(), help="select graphical user interface", choices=['qt', 'kivy', 'text', 'stdio', 'qml'])
    parser_gui.add_argument("-m", action="store_true", dest=SimpleConfig.GUI_QT_HIDE_ON_STARTUP.key(), default=False, help="hide GUI on startup")
    parser_gui.add_argument("-L", "--lang", dest=SimpleConfig.LOCALIZATION_LANGUAGE.key(), default=None, help="default language used in GUI")
>>>>>>> 13864f7a
    parser_gui.add_argument("--daemon", action="store_true", dest="daemon", default=False, help="keep daemon running after GUI is closed")
    parser_gui.add_argument("--nosegwit", action="store_true", dest=SimpleConfig.WIZARD_DONT_CREATE_SEGWIT.key(), default=False, help="Do not create segwit wallets")
    add_wallet_option(parser_gui)
    add_network_options(parser_gui)
    add_global_options(parser_gui)
    # daemon
    parser_daemon = subparsers.add_parser('daemon', help="Run Daemon")
    parser_daemon.add_argument("-d", "--detached", action="store_true", dest="detach", default=False, help="run daemon in detached mode")
    # FIXME: all these options are rpc-server-side. The CLI client-side cannot use e.g. --rpcport,
    #        instead it reads it from the daemon lockfile.
    parser_daemon.add_argument("--rpchost", dest=SimpleConfig.RPC_HOST.key(), default=argparse.SUPPRESS, help="RPC host")
    parser_daemon.add_argument("--rpcport", dest=SimpleConfig.RPC_PORT.key(), type=int, default=argparse.SUPPRESS, help="RPC port")
    parser_daemon.add_argument("--rpcsock", dest=SimpleConfig.RPC_SOCKET_TYPE.key(), default=None, help="what socket type to which to bind RPC daemon", choices=['unix', 'tcp', 'auto'])
    parser_daemon.add_argument("--rpcsockpath", dest=SimpleConfig.RPC_SOCKET_FILEPATH.key(), help="where to place RPC file socket")
    add_network_options(parser_daemon)
    add_global_options(parser_daemon)
    # commands
    for cmdname in sorted(known_commands.keys()):
        cmd = known_commands[cmdname]
        p = subparsers.add_parser(cmdname, help=cmd.help, description=cmd.description)
        for optname, default in zip(cmd.options, cmd.defaults):
            if optname in ['wallet_path', 'wallet']:
                add_wallet_option(p)
                continue
            a, help = command_options[optname]
            b = '--' + optname
            action = "store_true" if default is False else 'store'
            args = (a, b) if a else (b,)
            if action == 'store':
                _type = arg_types.get(optname, str)
                p.add_argument(*args, dest=optname, action=action, default=default, help=help, type=_type)
            else:
                p.add_argument(*args, dest=optname, action=action, default=default, help=help)
        add_global_options(p)

        for param in cmd.params:
            if param in ['wallet_path', 'wallet']:
                continue
            h = param_descriptions.get(param, '')
            _type = arg_types.get(param, str)
            p.add_argument(param, help=h, type=_type)

        cvh = config_variables.get(cmdname)
        if cvh:
            group = p.add_argument_group('configuration variables', '(set with setconfig/getconfig)')
            for k, v in cvh.items():
                group.add_argument(k, nargs='?', help=v)

    # 'gui' is the default command
    parser.set_default_subparser('gui')
    return parser<|MERGE_RESOLUTION|>--- conflicted
+++ resolved
@@ -1587,17 +1587,10 @@
     subparsers = parser.add_subparsers(dest='cmd', metavar='<command>')
     # gui
     parser_gui = subparsers.add_parser('gui', description="Run Electrum's Graphical User Interface.", help="Run GUI (default)")
-<<<<<<< HEAD
     parser_gui.add_argument("url", nargs='?', default=None, help="globalboost URI (or bip70 file)")
-    parser_gui.add_argument("-g", "--gui", dest="gui", help="select graphical user interface", choices=['qt', 'kivy', 'text', 'stdio', 'qml'])
-    parser_gui.add_argument("-m", action="store_true", dest="hide_gui", default=False, help="hide GUI on startup")
-    parser_gui.add_argument("-L", "--lang", dest="language", default=None, help="default language used in GUI")
-=======
-    parser_gui.add_argument("url", nargs='?', default=None, help="bitcoin URI (or bip70 file)")
     parser_gui.add_argument("-g", "--gui", dest=SimpleConfig.GUI_NAME.key(), help="select graphical user interface", choices=['qt', 'kivy', 'text', 'stdio', 'qml'])
     parser_gui.add_argument("-m", action="store_true", dest=SimpleConfig.GUI_QT_HIDE_ON_STARTUP.key(), default=False, help="hide GUI on startup")
     parser_gui.add_argument("-L", "--lang", dest=SimpleConfig.LOCALIZATION_LANGUAGE.key(), default=None, help="default language used in GUI")
->>>>>>> 13864f7a
     parser_gui.add_argument("--daemon", action="store_true", dest="daemon", default=False, help="keep daemon running after GUI is closed")
     parser_gui.add_argument("--nosegwit", action="store_true", dest=SimpleConfig.WIZARD_DONT_CREATE_SEGWIT.key(), default=False, help="Do not create segwit wallets")
     add_wallet_option(parser_gui)
