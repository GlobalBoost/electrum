#!/usr/bin/env python
#
# Electrum - lightweight Bitcoin client
# Copyright (C) 2011 thomasv@gitorious
#
# Permission is hereby granted, free of charge, to any person
# obtaining a copy of this software and associated documentation files
# (the "Software"), to deal in the Software without restriction,
# including without limitation the rights to use, copy, modify, merge,
# publish, distribute, sublicense, and/or sell copies of the Software,
# and to permit persons to whom the Software is furnished to do so,
# subject to the following conditions:
#
# The above copyright notice and this permission notice shall be
# included in all copies or substantial portions of the Software.
#
# THE SOFTWARE IS PROVIDED "AS IS", WITHOUT WARRANTY OF ANY KIND,
# EXPRESS OR IMPLIED, INCLUDING BUT NOT LIMITED TO THE WARRANTIES OF
# MERCHANTABILITY, FITNESS FOR A PARTICULAR PURPOSE AND
# NONINFRINGEMENT. IN NO EVENT SHALL THE AUTHORS OR COPYRIGHT HOLDERS
# BE LIABLE FOR ANY CLAIM, DAMAGES OR OTHER LIABILITY, WHETHER IN AN
# ACTION OF CONTRACT, TORT OR OTHERWISE, ARISING FROM, OUT OF OR IN
# CONNECTION WITH THE SOFTWARE OR THE USE OR OTHER DEALINGS IN THE
# SOFTWARE.

import sys
import datetime
import copy
import argparse
import json
import ast
import base64
import operator
import asyncio
import inspect
from collections import defaultdict
from functools import wraps, partial
from itertools import repeat
from decimal import Decimal
from typing import Optional, TYPE_CHECKING, Dict, List
import os

from .import util, ecc
from .util import (bfh, bh2u, format_satoshis, json_decode, json_normalize,
                   is_hash256_str, is_hex_str, to_bytes, parse_max_spend)
from . import bitcoin
from .bitcoin import is_address,  hash_160, COIN
from .bip32 import BIP32Node
from .i18n import _
from .transaction import (Transaction, multisig_script, TxOutput, PartialTransaction, PartialTxOutput,
                          tx_from_any, PartialTxInput, TxOutpoint)
from .invoices import PR_PAID, PR_UNPAID, PR_UNKNOWN, PR_EXPIRED
from .synchronizer import Notifier
from .wallet import Abstract_Wallet, create_new_wallet, restore_wallet_from_text, Deterministic_Wallet, BumpFeeStrategy
from .address_synchronizer import TX_HEIGHT_LOCAL
from .mnemonic import Mnemonic
from .lnutil import SENT, RECEIVED
from .lnutil import LnFeatures
from .lnutil import extract_nodeid
from .lnpeer import channel_id_from_funding_tx
from .plugin import run_hook, DeviceMgr
from .version import ELECTRUM_VERSION
from .simple_config import SimpleConfig
from .invoices import Invoice
from . import submarine_swaps
from . import GuiImportError
from . import crypto


if TYPE_CHECKING:
    from .network import Network
    from .daemon import Daemon


known_commands = {}  # type: Dict[str, Command]


class NotSynchronizedException(Exception):
    pass


def satoshis_or_max(amount):
    return satoshis(amount) if not parse_max_spend(amount) else amount

def satoshis(amount):
    # satoshi conversion must not be performed by the parser
    return int(COIN*Decimal(amount)) if amount is not None else None

def format_satoshis(x):
    return str(Decimal(x)/COIN) if x is not None else None


class Command:
    def __init__(self, func, s):
        self.name = func.__name__
        self.requires_network = 'n' in s
        self.requires_wallet = 'w' in s
        self.requires_password = 'p' in s
        self.requires_lightning = 'l' in s
        self.description = func.__doc__
        self.help = self.description.split('.')[0] if self.description else None
        varnames = func.__code__.co_varnames[1:func.__code__.co_argcount]
        self.defaults = func.__defaults__
        if self.defaults:
            n = len(self.defaults)
            self.params = list(varnames[:-n])
            self.options = list(varnames[-n:])
        else:
            self.params = list(varnames)
            self.options = []
            self.defaults = []

        # sanity checks
        if self.requires_password:
            assert self.requires_wallet
        for varname in ('wallet_path', 'wallet'):
            if varname in varnames:
                assert varname in self.options
        assert not ('wallet_path' in varnames and 'wallet' in varnames)
        if self.requires_wallet:
            assert 'wallet' in varnames


def command(s):
    def decorator(func):
        global known_commands
        name = func.__name__
        known_commands[name] = Command(func, s)
        @wraps(func)
        async def func_wrapper(*args, **kwargs):
            cmd_runner = args[0]  # type: Commands
            cmd = known_commands[func.__name__]  # type: Command
            password = kwargs.get('password')
            daemon = cmd_runner.daemon
            if daemon:
                if 'wallet_path' in cmd.options and kwargs.get('wallet_path') is None:
                    kwargs['wallet_path'] = daemon.config.get_wallet_path()
                if cmd.requires_wallet and kwargs.get('wallet') is None:
                    kwargs['wallet'] = daemon.config.get_wallet_path()
                if 'wallet' in cmd.options:
                    wallet_path = kwargs.get('wallet', None)
                    if isinstance(wallet_path, str):
                        wallet = daemon.get_wallet(wallet_path)
                        if wallet is None:
                            raise Exception('wallet not loaded')
                        kwargs['wallet'] = wallet
            wallet = kwargs.get('wallet')  # type: Optional[Abstract_Wallet]
            if cmd.requires_wallet and not wallet:
                raise Exception('wallet not loaded')
            if cmd.requires_password and password is None and wallet.has_password():
                raise Exception('Password required')
            if cmd.requires_lightning and (not wallet or not wallet.has_lightning()):
                raise Exception('Lightning not enabled in this wallet')
            return await func(*args, **kwargs)
        return func_wrapper
    return decorator


class Commands:

    def __init__(self, *, config: 'SimpleConfig',
                 network: 'Network' = None,
                 daemon: 'Daemon' = None, callback=None):
        self.config = config
        self.daemon = daemon
        self.network = network
        self._callback = callback

    def _run(self, method, args, password_getter=None, **kwargs):
        """This wrapper is called from unit tests and the Qt python console."""
        cmd = known_commands[method]
        password = kwargs.get('password', None)
        wallet = kwargs.get('wallet', None)
        if (cmd.requires_password and wallet and wallet.has_password()
                and password is None):
            password = password_getter()
            if password is None:
                return

        f = getattr(self, method)
        if cmd.requires_password:
            kwargs['password'] = password

        if 'wallet' in kwargs:
            sig = inspect.signature(f)
            if 'wallet' not in sig.parameters:
                kwargs.pop('wallet')

        coro = f(*args, **kwargs)
        fut = asyncio.run_coroutine_threadsafe(coro, util.get_asyncio_loop())
        result = fut.result()

        if self._callback:
            self._callback()
        return result

    @command('')
    async def commands(self):
        """List of commands"""
        return ' '.join(sorted(known_commands.keys()))

    @command('n')
    async def getinfo(self):
        """ network info """
        net_params = self.network.get_parameters()
        response = {
            'path': self.network.config.path,
            'server': net_params.server.host,
            'blockchain_height': self.network.get_local_height(),
            'server_height': self.network.get_server_height(),
            'spv_nodes': len(self.network.get_interfaces()),
            'connected': self.network.is_connected(),
            'auto_connect': net_params.auto_connect,
            'version': ELECTRUM_VERSION,
            'default_wallet': self.config.get_wallet_path(),
            'fee_per_kb': self.config.fee_per_kb(),
        }
        return response

    @command('n')
    async def stop(self):
        """Stop daemon"""
        await self.daemon.stop()
        return "Daemon stopped"

    @command('n')
    async def list_wallets(self):
        """List wallets open in daemon"""
        return [{'path': path, 'synchronized': w.is_up_to_date()}
                for path, w in self.daemon.get_wallets().items()]

    @command('n')
    async def load_wallet(self, wallet_path=None, password=None):
        """Open wallet in daemon"""
        wallet = self.daemon.load_wallet(wallet_path, password, manual_upgrades=False)
        if wallet is not None:
            run_hook('load_wallet', wallet, None)
        response = wallet is not None
        return response

    @command('n')
    async def close_wallet(self, wallet_path=None):
        """Close wallet"""
        return await self.daemon._stop_wallet(wallet_path)

    @command('')
    async def create(self, passphrase=None, password=None, encrypt_file=True, seed_type=None, wallet_path=None):
        """Create a new wallet.
        If you want to be prompted for an argument, type '?' or ':' (concealed)
        """
        d = create_new_wallet(path=wallet_path,
                              passphrase=passphrase,
                              password=password,
                              encrypt_file=encrypt_file,
                              seed_type=seed_type,
                              config=self.config)
        return {
            'seed': d['seed'],
            'path': d['wallet'].storage.path,
            'msg': d['msg'],
        }

    @command('')
    async def restore(self, text, passphrase=None, password=None, encrypt_file=True, wallet_path=None):
        """Restore a wallet from text. Text can be a seed phrase, a master
        public key, a master private key, a list of globalboost addresses
        or globalboost private keys.
        If you want to be prompted for an argument, type '?' or ':' (concealed)
        """
        # TODO create a separate command that blocks until wallet is synced
        d = restore_wallet_from_text(text,
                                     path=wallet_path,
                                     passphrase=passphrase,
                                     password=password,
                                     encrypt_file=encrypt_file,
                                     config=self.config)
        return {
            'path': d['wallet'].storage.path,
            'msg': d['msg'],
        }

    @command('wp')
    async def password(self, password=None, new_password=None, encrypt_file=None, wallet: Abstract_Wallet = None):
        """Change wallet password. """
        if wallet.storage.is_encrypted_with_hw_device() and new_password:
            raise Exception("Can't change the password of a wallet encrypted with a hw device.")
        if encrypt_file is None:
            if not password and new_password:
                # currently no password, setting one now: we encrypt by default
                encrypt_file = True
            else:
                encrypt_file = wallet.storage.is_encrypted()
        wallet.update_password(password, new_password, encrypt_storage=encrypt_file)
        wallet.save_db()
        return {'password':wallet.has_password()}

    @command('w')
    async def get(self, key, wallet: Abstract_Wallet = None):
        """Return item from wallet storage"""
        return wallet.db.get(key)

    @command('')
    async def getconfig(self, key):
        """Return a configuration variable. """
        return self.config.get(key)

    @classmethod
    def _setconfig_normalize_value(cls, key, value):
        if key not in ('rpcuser', 'rpcpassword'):
            value = json_decode(value)
            # call literal_eval for backward compatibility (see #4225)
            try:
                value = ast.literal_eval(value)
            except:
                pass
        return value

    @command('')
    async def setconfig(self, key, value):
        """Set a configuration variable. 'value' may be a string or a Python expression."""
        value = self._setconfig_normalize_value(key, value)
        if self.daemon and key == 'rpcuser':
            self.daemon.commands_server.rpc_user = value
        if self.daemon and key == 'rpcpassword':
            self.daemon.commands_server.rpc_password = value
        self.config.set_key(key, value)
        return True

    @command('')
    async def get_ssl_domain(self):
        """Check and return the SSL domain set in ssl_keyfile and ssl_certfile
        """
        return self.config.get_ssl_domain()

    @command('')
    async def make_seed(self, nbits=None, language=None, seed_type=None):
        """Create a seed"""
        from .mnemonic import Mnemonic
        s = Mnemonic(language).make_seed(seed_type=seed_type, num_bits=nbits)
        return s

    @command('n')
    async def getaddresshistory(self, address):
        """Return the transaction history of any address. Note: This is a
        walletless server query, results are not checked by SPV.
        """
        sh = bitcoin.address_to_scripthash(address)
        return await self.network.get_history_for_scripthash(sh)

    @command('w')
    async def listunspent(self, wallet: Abstract_Wallet = None):
        """List unspent outputs. Returns the list of unspent transaction
        outputs in your wallet."""
        coins = []
        for txin in wallet.get_utxos():
            d = txin.to_json()
            v = d.pop("value_sats")
            d["value"] = str(Decimal(v)/COIN) if v is not None else None
            coins.append(d)
        return coins

    @command('n')
    async def getaddressunspent(self, address):
        """Returns the UTXO list of any address. Note: This
        is a walletless server query, results are not checked by SPV.
        """
        sh = bitcoin.address_to_scripthash(address)
        return await self.network.listunspent_for_scripthash(sh)

    @command('')
    async def serialize(self, jsontx):
        """Create a transaction from json inputs.
        Inputs must have a redeemPubkey.
        Outputs must be a list of {'address':address, 'value':satoshi_amount}.
        """
        keypairs = {}
        inputs = []  # type: List[PartialTxInput]
        locktime = jsontx.get('locktime', 0)
        for txin_dict in jsontx.get('inputs'):
            if txin_dict.get('prevout_hash') is not None and txin_dict.get('prevout_n') is not None:
                prevout = TxOutpoint(txid=bfh(txin_dict['prevout_hash']), out_idx=int(txin_dict['prevout_n']))
            elif txin_dict.get('output'):
                prevout = TxOutpoint.from_str(txin_dict['output'])
            else:
                raise Exception("missing prevout for txin")
            txin = PartialTxInput(prevout=prevout)
            txin._trusted_value_sats = int(txin_dict.get('value', txin_dict['value_sats']))
            nsequence = txin_dict.get('nsequence', None)
            if nsequence is not None:
                txin.nsequence = nsequence
            sec = txin_dict.get('privkey')
            if sec:
                txin_type, privkey, compressed = bitcoin.deserialize_privkey(sec)
                pubkey = ecc.ECPrivkey(privkey).get_public_key_hex(compressed=compressed)
                keypairs[pubkey] = privkey, compressed
                txin.script_type = txin_type
                txin.pubkeys = [bfh(pubkey)]
                txin.num_sig = 1
            inputs.append(txin)

        outputs = [PartialTxOutput.from_address_and_value(txout['address'], int(txout.get('value', txout['value_sats'])))
                   for txout in jsontx.get('outputs')]
        tx = PartialTransaction.from_io(inputs, outputs, locktime=locktime)
        tx.sign(keypairs)
        return tx.serialize()

    @command('')
    async def signtransaction_with_privkey(self, tx, privkey):
        """Sign a transaction. The provided list of private keys will be used to sign the transaction."""
        tx = tx_from_any(tx)

        txins_dict = defaultdict(list)
        for txin in tx.inputs():
            txins_dict[txin.address].append(txin)

        if not isinstance(privkey, list):
            privkey = [privkey]

        for priv in privkey:
            txin_type, priv2, compressed = bitcoin.deserialize_privkey(priv)
            pubkey = ecc.ECPrivkey(priv2).get_public_key_bytes(compressed=compressed)
            address = bitcoin.pubkey_to_address(txin_type, pubkey.hex())
            if address in txins_dict.keys():
                for txin in txins_dict[address]:
                    txin.pubkeys = [pubkey]
                    txin.script_type = txin_type
                tx.sign({pubkey.hex(): (priv2, compressed)})

        return tx.serialize()

    @command('wp')
    async def signtransaction(self, tx, password=None, wallet: Abstract_Wallet = None):
        """Sign a transaction. The wallet keys will be used to sign the transaction."""
        tx = tx_from_any(tx)
        wallet.sign_transaction(tx, password)
        return tx.serialize()

    @command('')
    async def deserialize(self, tx):
        """Deserialize a serialized transaction"""
        tx = tx_from_any(tx)
        return tx.to_json()

    @command('n')
    async def broadcast(self, tx):
        """Broadcast a transaction to the network. """
        tx = Transaction(tx)
        await self.network.broadcast_transaction(tx)
        return tx.txid()

    @command('')
    async def createmultisig(self, num, pubkeys):
        """Create multisig address"""
        assert isinstance(pubkeys, list), (type(num), type(pubkeys))
        redeem_script = multisig_script(pubkeys, num)
        address = bitcoin.hash160_to_p2sh(hash_160(bfh(redeem_script)))
        return {'address':address, 'redeemScript':redeem_script}

    @command('w')
    async def freeze(self, address: str, wallet: Abstract_Wallet = None):
        """Freeze address. Freeze the funds at one of your wallet\'s addresses"""
        return wallet.set_frozen_state_of_addresses([address], True)

    @command('w')
    async def unfreeze(self, address: str, wallet: Abstract_Wallet = None):
        """Unfreeze address. Unfreeze the funds at one of your wallet\'s address"""
        return wallet.set_frozen_state_of_addresses([address], False)

    @command('w')
    async def freeze_utxo(self, coin: str, wallet: Abstract_Wallet = None):
        """Freeze a UTXO so that the wallet will not spend it."""
        wallet.set_frozen_state_of_coins([coin], True)
        return True

    @command('w')
    async def unfreeze_utxo(self, coin: str, wallet: Abstract_Wallet = None):
        """Unfreeze a UTXO so that the wallet might spend it."""
        wallet.set_frozen_state_of_coins([coin], False)
        return True

    @command('wp')
    async def getprivatekeys(self, address, password=None, wallet: Abstract_Wallet = None):
        """Get private keys of addresses. You may pass a single wallet address, or a list of wallet addresses."""
        if isinstance(address, str):
            address = address.strip()
        if is_address(address):
            return wallet.export_private_key(address, password)
        domain = address
        return [wallet.export_private_key(address, password) for address in domain]

    @command('wp')
    async def getprivatekeyforpath(self, path, password=None, wallet: Abstract_Wallet = None):
        """Get private key corresponding to derivation path (address index).
        'path' can be either a str such as "m/0/50", or a list of ints such as [0, 50].
        """
        return wallet.export_private_key_for_path(path, password)

    @command('w')
    async def ismine(self, address, wallet: Abstract_Wallet = None):
        """Check if address is in wallet. Return true if and only address is in wallet"""
        return wallet.is_mine(address)

    @command('')
    async def dumpprivkeys(self):
        """Deprecated."""
        return "This command is deprecated. Use a pipe instead: 'electrum listaddresses | electrum getprivatekeys - '"

    @command('')
    async def validateaddress(self, address):
        """Check that an address is valid. """
        return is_address(address)

    @command('w')
    async def getpubkeys(self, address, wallet: Abstract_Wallet = None):
        """Return the public keys for a wallet address. """
        return wallet.get_public_keys(address)

    @command('w')
    async def getbalance(self, wallet: Abstract_Wallet = None):
        """Return the balance of your wallet. """
        c, u, x = wallet.get_balance()
        l = wallet.lnworker.get_balance() if wallet.lnworker else None
        out = {"confirmed": str(Decimal(c)/COIN)}
        if u:
            out["unconfirmed"] = str(Decimal(u)/COIN)
        if x:
            out["unmatured"] = str(Decimal(x)/COIN)
        if l:
            out["lightning"] = str(Decimal(l)/COIN)
        return out

    @command('n')
    async def getaddressbalance(self, address):
        """Return the balance of any address. Note: This is a walletless
        server query, results are not checked by SPV.
        """
        sh = bitcoin.address_to_scripthash(address)
        out = await self.network.get_balance_for_scripthash(sh)
        out["confirmed"] =  str(Decimal(out["confirmed"])/COIN)
        out["unconfirmed"] =  str(Decimal(out["unconfirmed"])/COIN)
        return out

    @command('n')
    async def getmerkle(self, txid, height):
        """Get Merkle branch of a transaction included in a block. Electrum
        uses this to verify transactions (Simple Payment Verification)."""
        return await self.network.get_merkle_for_transaction(txid, int(height))

    @command('n')
    async def getservers(self):
        """Return the list of known servers (candidates for connecting)."""
        return self.network.get_servers()

    @command('')
    async def version(self):
        """Return the version of Electrum."""
        return ELECTRUM_VERSION

    @command('')
    async def version_info(self):
        """Return information about dependencies, such as their version and path."""
        ret = {
            "electrum.version": ELECTRUM_VERSION,
            "electrum.path": os.path.dirname(os.path.realpath(__file__)),
        }
        # add currently running GUI
        if self.daemon and self.daemon.gui_object:
            ret.update(self.daemon.gui_object.version_info())
        # always add Qt GUI, so we get info even when running this from CLI
        try:
            from .gui.qt import ElectrumGui as QtElectrumGui
            ret.update(QtElectrumGui.version_info())
        except GuiImportError:
            pass
        # Add shared libs (.so/.dll), and non-pure-python dependencies.
        # Such deps can be installed in various ways - often via the Linux distro's pkg manager,
        # instead of using pip, hence it is useful to list them for debugging.
        from . import ecc_fast
        ret.update(ecc_fast.version_info())
        from . import qrscanner
        ret.update(qrscanner.version_info())
        ret.update(DeviceMgr.version_info())
        ret.update(crypto.version_info())
        # add some special cases
        import aiohttp
        ret["aiohttp.version"] = aiohttp.__version__
        import aiorpcx
        ret["aiorpcx.version"] = aiorpcx._version_str
        import certifi
        ret["certifi.version"] = certifi.__version__
        import dns
        ret["dnspython.version"] = dns.__version__

        return ret

    @command('w')
    async def getmpk(self, wallet: Abstract_Wallet = None):
        """Get master public key. Return your wallet\'s master public key"""
        return wallet.get_master_public_key()

    @command('wp')
    async def getmasterprivate(self, password=None, wallet: Abstract_Wallet = None):
        """Get master private key. Return your wallet\'s master private key"""
        return str(wallet.keystore.get_master_private_key(password))

    @command('')
    async def convert_xkey(self, xkey, xtype):
        """Convert xtype of a master key. e.g. xpub -> ypub"""
        try:
            node = BIP32Node.from_xkey(xkey)
        except:
            raise Exception('xkey should be a master public/private key')
        return node._replace(xtype=xtype).to_xkey()

    @command('wp')
    async def getseed(self, password=None, wallet: Abstract_Wallet = None):
        """Get seed phrase. Print the generation seed of your wallet."""
        s = wallet.get_seed(password)
        return s

    @command('wp')
    async def importprivkey(self, privkey, password=None, wallet: Abstract_Wallet = None):
        """Import a private key."""
        if not wallet.can_import_privkey():
            return "Error: This type of wallet cannot import private keys. Try to create a new wallet with that key."
        try:
            addr = wallet.import_private_key(privkey, password)
            out = "Keypair imported: " + addr
        except Exception as e:
            out = "Error: " + repr(e)
        return out

    def _resolver(self, x, wallet):
        if x is None:
            return None
        out = wallet.contacts.resolve(x)
        if out.get('type') == 'openalias' and self.nocheck is False and out.get('validated') is False:
            raise Exception('cannot verify alias', x)
        return out['address']

    @command('n')
    async def sweep(self, privkey, destination, fee=None, nocheck=False, imax=100):
        """Sweep private keys. Returns a transaction that spends UTXOs from
        privkey to a destination address. The transaction is not
        broadcasted."""
        from .wallet import sweep
        tx_fee = satoshis(fee)
        privkeys = privkey.split()
        self.nocheck = nocheck
        #dest = self._resolver(destination)
        tx = await sweep(
            privkeys,
            network=self.network,
            config=self.config,
            to_address=destination,
            fee=tx_fee,
            imax=imax,
        )
        return tx.serialize() if tx else None

    @command('wp')
    async def signmessage(self, address, message, password=None, wallet: Abstract_Wallet = None):
        """Sign a message with a key. Use quotes if your message contains
        whitespaces"""
        sig = wallet.sign_message(address, message, password)
        return base64.b64encode(sig).decode('ascii')

    @command('')
    async def verifymessage(self, address, signature, message):
        """Verify a signature."""
        sig = base64.b64decode(signature)
        message = util.to_bytes(message)
        return ecc.verify_message_with_address(address, sig, message)

    @command('wp')
    async def payto(self, destination, amount, fee=None, feerate=None, from_addr=None, from_coins=None, change_addr=None,
                    nocheck=False, unsigned=False, rbf=None, password=None, locktime=None, addtransaction=False, wallet: Abstract_Wallet = None):
        """Create a transaction. """
        self.nocheck = nocheck
        tx_fee = satoshis(fee)
        domain_addr = from_addr.split(',') if from_addr else None
        domain_coins = from_coins.split(',') if from_coins else None
        change_addr = self._resolver(change_addr, wallet)
        domain_addr = None if domain_addr is None else map(self._resolver, domain_addr, repeat(wallet))
        amount_sat = satoshis_or_max(amount)
        outputs = [PartialTxOutput.from_address_and_value(destination, amount_sat)]
        tx = wallet.create_transaction(
            outputs,
            fee=tx_fee,
            feerate=feerate,
            change_addr=change_addr,
            domain_addr=domain_addr,
            domain_coins=domain_coins,
            unsigned=unsigned,
            rbf=rbf,
            password=password,
            locktime=locktime)
        result = tx.serialize()
        if addtransaction:
            await self.addtransaction(result, wallet=wallet)
        return result

    @command('wp')
    async def paytomany(self, outputs, fee=None, feerate=None, from_addr=None, from_coins=None, change_addr=None,
                        nocheck=False, unsigned=False, rbf=None, password=None, locktime=None, addtransaction=False, wallet: Abstract_Wallet = None):
        """Create a multi-output transaction. """
        self.nocheck = nocheck
        tx_fee = satoshis(fee)
        domain_addr = from_addr.split(',') if from_addr else None
        domain_coins = from_coins.split(',') if from_coins else None
        change_addr = self._resolver(change_addr, wallet)
        domain_addr = None if domain_addr is None else map(self._resolver, domain_addr, repeat(wallet))
        final_outputs = []
        for address, amount in outputs:
            address = self._resolver(address, wallet)
            amount_sat = satoshis_or_max(amount)
            final_outputs.append(PartialTxOutput.from_address_and_value(address, amount_sat))
        tx = wallet.create_transaction(
            final_outputs,
            fee=tx_fee,
            feerate=feerate,
            change_addr=change_addr,
            domain_addr=domain_addr,
            domain_coins=domain_coins,
            unsigned=unsigned,
            rbf=rbf,
            password=password,
            locktime=locktime)
        result = tx.serialize()
        if addtransaction:
            await self.addtransaction(result, wallet=wallet)
        return result

    @command('w')
    async def onchain_history(self, year=None, show_addresses=False, show_fiat=False, wallet: Abstract_Wallet = None,
                              from_height=None, to_height=None):
        """Wallet onchain history. Returns the transaction history of your wallet."""
        kwargs = {
            'show_addresses': show_addresses,
            'from_height': from_height,
            'to_height': to_height,
        }
        if year:
            import time
            start_date = datetime.datetime(year, 1, 1)
            end_date = datetime.datetime(year+1, 1, 1)
            kwargs['from_timestamp'] = time.mktime(start_date.timetuple())
            kwargs['to_timestamp'] = time.mktime(end_date.timetuple())
        if show_fiat:
            from .exchange_rate import FxThread
            fx = FxThread(self.config, None)
            kwargs['fx'] = fx

        return json_normalize(wallet.get_detailed_history(**kwargs))

    @command('wp')
    async def bumpfee(self, tx, new_fee_rate, from_coins=None, strategies=None, password=None, unsigned=False, wallet: Abstract_Wallet = None):
        """ Bump the Fee for an unconfirmed Transaction """
        tx = Transaction(tx)
        domain_coins = from_coins.split(',') if from_coins else None
        coins = wallet.get_spendable_coins(None)
        if domain_coins is not None:
            coins = [coin for coin in coins if (coin.prevout.to_str() in domain_coins)]
        strategies = strategies.split(',') if strategies else None
        bumpfee_strategies = None
        if strategies is not None:
            bumpfee_strategies = []
            for strategy in strategies:
                if strategy == 'CoinChooser':
                    bumpfee_strategies.append(BumpFeeStrategy.COINCHOOSER)
                elif strategy == 'DecreaseChange':
                    bumpfee_strategies.append(BumpFeeStrategy.DECREASE_CHANGE)
                elif strategy == 'DecreasePayment':
                    bumpfee_strategies.append(BumpFeeStrategy.DECREASE_PAYMENT)
                else:
                    raise Exception("Invalid Choice of Strategies")
        new_tx = wallet.bump_fee(
            tx=tx,
            txid=tx.txid(),
            coins=coins,
            strategies=bumpfee_strategies,
            new_fee_rate=new_fee_rate)
        if not unsigned:
            wallet.sign_transaction(new_tx, password)
        return new_tx.serialize()

    @command('wl')
    async def lightning_history(self, show_fiat=False, wallet: Abstract_Wallet = None):
        """ lightning history """
        lightning_history = wallet.lnworker.get_history() if wallet.lnworker else []
        return json_normalize(lightning_history)

    @command('w')
    async def setlabel(self, key, label, wallet: Abstract_Wallet = None):
        """Assign a label to an item. Item may be a globalboost address or a
        transaction ID"""
        wallet.set_label(key, label)

    @command('w')
    async def listcontacts(self, wallet: Abstract_Wallet = None):
        """Show your list of contacts"""
        return wallet.contacts

    @command('w')
    async def getalias(self, key, wallet: Abstract_Wallet = None):
        """Retrieve alias. Lookup in your list of contacts, and for an OpenAlias DNS record."""
        return wallet.contacts.resolve(key)

    @command('w')
    async def searchcontacts(self, query, wallet: Abstract_Wallet = None):
        """Search through contacts, return matching entries. """
        results = {}
        for key, value in wallet.contacts.items():
            if query.lower() in key.lower():
                results[key] = value
        return results

    @command('w')
    async def listaddresses(self, receiving=False, change=False, labels=False, frozen=False, unused=False, funded=False, balance=False, wallet: Abstract_Wallet = None):
        """List wallet addresses. Returns the list of all addresses in your wallet. Use optional arguments to filter the results."""
        out = []
        for addr in wallet.get_addresses():
            if frozen and not wallet.is_frozen_address(addr):
                continue
            if receiving and wallet.is_change(addr):
                continue
            if change and not wallet.is_change(addr):
                continue
            if unused and wallet.adb.is_used(addr):
                continue
            if funded and wallet.adb.is_empty(addr):
                continue
            item = addr
            if labels or balance:
                item = (item,)
            if balance:
                item += (format_satoshis(sum(wallet.get_addr_balance(addr))),)
            if labels:
                item += (repr(wallet.get_label(addr)),)
            out.append(item)
        return out

    @command('n')
    async def gettransaction(self, txid, wallet: Abstract_Wallet = None):
        """Retrieve a transaction. """
        tx = None
        if wallet:
            tx = wallet.db.get_transaction(txid)
        if tx is None:
            raw = await self.network.get_transaction(txid)
            if raw:
                tx = Transaction(raw)
            else:
                raise Exception("Unknown transaction")
        if tx.txid() != txid:
            raise Exception("Mismatching txid")
        return tx.serialize()

    @command('')
    async def encrypt(self, pubkey, message) -> str:
        """Encrypt a message with a public key. Use quotes if the message contains whitespaces."""
        if not is_hex_str(pubkey):
            raise Exception(f"pubkey must be a hex string instead of {repr(pubkey)}")
        try:
            message = to_bytes(message)
        except TypeError:
            raise Exception(f"message must be a string-like object instead of {repr(message)}")
        public_key = ecc.ECPubkey(bfh(pubkey))
        encrypted = public_key.encrypt_message(message)
        return encrypted.decode('utf-8')

    @command('wp')
    async def decrypt(self, pubkey, encrypted, password=None, wallet: Abstract_Wallet = None) -> str:
        """Decrypt a message encrypted with a public key."""
        if not is_hex_str(pubkey):
            raise Exception(f"pubkey must be a hex string instead of {repr(pubkey)}")
        if not isinstance(encrypted, (str, bytes, bytearray)):
            raise Exception(f"encrypted must be a string-like object instead of {repr(encrypted)}")
        decrypted = wallet.decrypt_message(pubkey, encrypted, password)
        return decrypted.decode('utf-8')

    @command('w')
    async def getrequest(self, key, wallet: Abstract_Wallet = None):
        """Return a payment request"""
        r = wallet.get_request(key)
        if not r:
            raise Exception("Request not found")
        return wallet.export_request(r)

    #@command('w')
    #async def ackrequest(self, serialized):
    #    """<Not implemented>"""
    #    pass

    @command('w')
    async def list_requests(self, pending=False, expired=False, paid=False, wallet: Abstract_Wallet = None):
        """List the payment requests you made."""
        if pending:
            f = PR_UNPAID
        elif expired:
            f = PR_EXPIRED
        elif paid:
            f = PR_PAID
        else:
            f = None
        out = wallet.get_sorted_requests()
        if f is not None:
            out = [req for req in out
                   if f == wallet.get_request_status(wallet.get_key_for_receive_request(req))]
        return [wallet.export_request(x) for x in out]

    @command('w')
    async def createnewaddress(self, wallet: Abstract_Wallet = None):
        """Create a new receiving address, beyond the gap limit of the wallet"""
        return wallet.create_new_address(False)

    @command('w')
    async def changegaplimit(self, new_limit, iknowwhatimdoing=False, wallet: Abstract_Wallet = None):
        """Change the gap limit of the wallet."""
        if not iknowwhatimdoing:
            raise Exception("WARNING: Are you SURE you want to change the gap limit?\n"
                            "It makes recovering your wallet from seed difficult!\n"
                            "Please do your research and make sure you understand the implications.\n"
                            "Typically only merchants and power users might want to do this.\n"
                            "To proceed, try again, with the --iknowwhatimdoing option.")
        if not isinstance(wallet, Deterministic_Wallet):
            raise Exception("This wallet is not deterministic.")
        return wallet.change_gap_limit(new_limit)

    @command('wn')
    async def getminacceptablegap(self, wallet: Abstract_Wallet = None):
        """Returns the minimum value for gap limit that would be sufficient to discover all
        known addresses in the wallet.
        """
        if not isinstance(wallet, Deterministic_Wallet):
            raise Exception("This wallet is not deterministic.")
        if not wallet.is_up_to_date():
            raise NotSynchronizedException("Wallet not fully synchronized.")
        return wallet.min_acceptable_gap()

    @command('w')
    async def getunusedaddress(self, wallet: Abstract_Wallet = None):
        """Returns the first unused address of the wallet, or None if all addresses are used.
        An address is considered as used if it has received a transaction, or if it is used in a payment request."""
        return wallet.get_unused_address()

    @command('w')
    async def add_request(self, amount, memo='', expiration=3600, force=False, wallet: Abstract_Wallet = None):
        """Create a payment request, using the first unused address of the wallet.
        The address will be considered as used after this operation.
        If no payment is received, the address will be considered as unused if the payment request is deleted from the wallet."""
        addr = wallet.get_unused_address()
        if addr is None:
            if force:
                addr = wallet.create_new_address(False)
            else:
                return False
        amount = satoshis(amount)
        expiration = int(expiration) if expiration else None
        key = wallet.create_request(amount, memo, expiration, addr)
        req = wallet.get_request(key)
        return wallet.export_request(req)

    @command('w')
    async def addtransaction(self, tx, wallet: Abstract_Wallet = None):
        """ Add a transaction to the wallet history """
        tx = Transaction(tx)
        if not wallet.adb.add_transaction(tx):
            return False
        wallet.save_db()
        return tx.txid()

    @command('wp')
    async def signrequest(self, address, password=None, wallet: Abstract_Wallet = None):
        "Sign payment request with an OpenAlias"
        alias = self.config.get('alias')
        if not alias:
            raise Exception('No alias in your configuration')
        alias_addr = wallet.contacts.resolve(alias)['address']
        wallet.sign_payment_request(address, alias, alias_addr, password)

    @command('w')
    async def delete_request(self, address, wallet: Abstract_Wallet = None):
        """Remove a payment request"""
        return wallet.delete_request(address)

    @command('w')
    async def clear_requests(self, wallet: Abstract_Wallet = None):
        """Remove all payment requests"""
        wallet.clear_requests()
        return True

    @command('w')
    async def clear_invoices(self, wallet: Abstract_Wallet = None):
        """Remove all invoices"""
        wallet.clear_invoices()
        return True

    @command('n')
    async def notify(self, address: str, URL: Optional[str]):
        """Watch an address. Every time the address changes, a http POST is sent to the URL.
        Call with an empty URL to stop watching an address.
        """
        if not hasattr(self, "_notifier"):
            self._notifier = Notifier(self.network)
        if URL:
            await self._notifier.start_watching_addr(address, URL)
        else:
            await self._notifier.stop_watching_addr(address)
        return True

    @command('wn')
    async def is_synchronized(self, wallet: Abstract_Wallet = None):
        """ return wallet synchronization status """
        return wallet.is_up_to_date()

    @command('n')
    async def getfeerate(self, fee_method=None, fee_level=None):
        """Return current suggested fee rate (in sat/kvByte), according to config
        settings or supplied parameters.
        """
        if fee_method is None:
            dyn, mempool = None, None
        elif fee_method.lower() == 'static':
            dyn, mempool = False, False
        elif fee_method.lower() == 'eta':
            dyn, mempool = True, False
        elif fee_method.lower() == 'mempool':
            dyn, mempool = True, True
        else:
            raise Exception('Invalid fee estimation method: {}'.format(fee_method))
        if fee_level is not None:
            fee_level = Decimal(fee_level)
        return self.config.fee_per_kb(dyn=dyn, mempool=mempool, fee_level=fee_level)

    @command('w')
    async def removelocaltx(self, txid, wallet: Abstract_Wallet = None):
        """Remove a 'local' transaction from the wallet, and its dependent
        transactions.
        """
        if not is_hash256_str(txid):
            raise Exception(f"{repr(txid)} is not a txid")
        height = wallet.adb.get_tx_height(txid).height
        if height != TX_HEIGHT_LOCAL:
            raise Exception(f'Only local transactions can be removed. '
                            f'This tx has height: {height} != {TX_HEIGHT_LOCAL}')
        wallet.adb.remove_transaction(txid)
        wallet.save_db()

    @command('wn')
    async def get_tx_status(self, txid, wallet: Abstract_Wallet = None):
        """Returns some information regarding the tx. For now, only confirmations.
        The transaction must be related to the wallet.
        """
        if not is_hash256_str(txid):
            raise Exception(f"{repr(txid)} is not a txid")
        if not wallet.db.get_transaction(txid):
            raise Exception("Transaction not in wallet.")
        return {
            "confirmations": wallet.adb.get_tx_height(txid).conf,
        }

    @command('')
    async def help(self):
        # for the python console
        return sorted(known_commands.keys())

    # lightning network commands
    @command('wnl')
    async def add_peer(self, connection_string, timeout=20, gossip=False, wallet: Abstract_Wallet = None):
        lnworker = self.network.lngossip if gossip else wallet.lnworker
        await lnworker.add_peer(connection_string)
        return True

    @command('wnl')
    async def list_peers(self, gossip=False, wallet: Abstract_Wallet = None):
        lnworker = self.network.lngossip if gossip else wallet.lnworker
        return [{
            'node_id':p.pubkey.hex(),
            'address':p.transport.name(),
            'initialized':p.is_initialized(),
            'features': str(LnFeatures(p.features)),
            'channels': [c.funding_outpoint.to_str() for c in p.channels.values()],
        } for p in lnworker.peers.values()]

    @command('wpnl')
    async def open_channel(self, connection_string, amount, push_amount=0, password=None, wallet: Abstract_Wallet = None):
        funding_sat = satoshis(amount)
        push_sat = satoshis(push_amount)
        coins = wallet.get_spendable_coins(None)
        node_id, rest = extract_nodeid(connection_string)
        funding_tx = wallet.lnworker.mktx_for_open_channel(
            coins=coins,
            funding_sat=funding_sat,
            node_id=node_id,
            fee_est=None)
        chan, funding_tx = await wallet.lnworker._open_channel_coroutine(
            connect_str=connection_string,
            funding_tx=funding_tx,
            funding_sat=funding_sat,
            push_sat=push_sat,
            password=password)
        return chan.funding_outpoint.to_str()

    @command('')
    async def decode_invoice(self, invoice: str):
        invoice = Invoice.from_bech32(invoice)
        return invoice.to_debug_json()

    @command('wnl')
    async def lnpay(self, invoice, timeout=120, wallet: Abstract_Wallet = None):
        lnworker = wallet.lnworker
        lnaddr = lnworker._check_invoice(invoice)
        payment_hash = lnaddr.paymenthash
        wallet.save_invoice(Invoice.from_bech32(invoice))
        success, log = await lnworker.pay_invoice(invoice)
        return {
            'payment_hash': payment_hash.hex(),
            'success': success,
            'preimage': lnworker.get_preimage(payment_hash).hex() if success else None,
            'log': [x.formatted_tuple() for x in log]
        }

    @command('wl')
    async def nodeid(self, wallet: Abstract_Wallet = None):
        listen_addr = self.config.get('lightning_listen')
        return bh2u(wallet.lnworker.node_keypair.pubkey) + (('@' + listen_addr) if listen_addr else '')

    @command('wl')
    async def list_channels(self, wallet: Abstract_Wallet = None):
        # FIXME: we need to be online to display capacity of backups
        from .lnutil import LOCAL, REMOTE, format_short_channel_id
        channels = list(wallet.lnworker.channels.items())
        backups = list(wallet.lnworker.channel_backups.items())
        return [
            {
                'type': 'CHANNEL',
                'short_channel_id': format_short_channel_id(chan.short_channel_id) if chan.short_channel_id else None,
                'channel_id': chan.channel_id.hex(),
                'channel_point': chan.funding_outpoint.to_str(),
                'state': chan.get_state().name,
                'peer_state': chan.peer_state.name,
                'remote_pubkey': bh2u(chan.node_id),
                'local_balance': chan.balance(LOCAL)//1000,
                'remote_balance': chan.balance(REMOTE)//1000,
                'local_reserve': chan.config[REMOTE].reserve_sat, # their config has our reserve
                'remote_reserve': chan.config[LOCAL].reserve_sat,
                'local_unsettled_sent': chan.balance_tied_up_in_htlcs_by_direction(LOCAL, direction=SENT) // 1000,
                'remote_unsettled_sent': chan.balance_tied_up_in_htlcs_by_direction(REMOTE, direction=SENT) // 1000,
            } for channel_id, chan in channels
        ] + [
            {
                'type': 'BACKUP',
                'short_channel_id': format_short_channel_id(chan.short_channel_id) if chan.short_channel_id else None,
                'channel_id': chan.channel_id.hex(),
                'channel_point': chan.funding_outpoint.to_str(),
                'state': chan.get_state().name,
            } for channel_id, chan in backups
        ]

    @command('wnl')
    async def dumpgraph(self, wallet: Abstract_Wallet = None):
        return wallet.lnworker.channel_db.to_dict()

    @command('n')
    async def inject_fees(self, fees):
        # e.g. use from Qt console:  inject_fees("{25: 1009, 10: 15962, 5: 18183, 2: 23239}")
        fee_est = ast.literal_eval(fees)
        self.network.update_fee_estimates(fee_est=fee_est)

    @command('wnl')
    async def enable_htlc_settle(self, b: bool, wallet: Abstract_Wallet = None):
        wallet.lnworker.enable_htlc_settle = b

    @command('n')
    async def clear_ln_blacklist(self):
        if self.network.path_finder:
            self.network.path_finder.liquidity_hints.clear_blacklist()

    @command('n')
    async def reset_liquidity_hints(self):
        if self.network.path_finder:
            self.network.path_finder.liquidity_hints.reset_liquidity_hints()

    @command('w')
    async def list_invoices(self, wallet: Abstract_Wallet = None):
        l = wallet.get_invoices()
        return [wallet.export_invoice(x) for x in l]

    @command('wnl')
    async def close_channel(self, channel_point, force=False, wallet: Abstract_Wallet = None):
        txid, index = channel_point.split(':')
        chan_id, _ = channel_id_from_funding_tx(txid, int(index))
        coro = wallet.lnworker.force_close_channel(chan_id) if force else wallet.lnworker.close_channel(chan_id)
        return await coro

    @command('wnl')
    async def request_force_close(self, channel_point, connection_string=None, wallet: Abstract_Wallet = None):
        """
        Requests the remote to force close a channel.
        If a connection string is passed, can be used without having state or any backup for the channel.
        Assumes that channel was originally opened with the same local peer (node_keypair).
        """
        txid, index = channel_point.split(':')
        chan_id, _ = channel_id_from_funding_tx(txid, int(index))
        await wallet.lnworker.request_force_close(chan_id, connect_str=connection_string)

    @command('wl')
    async def export_channel_backup(self, channel_point, wallet: Abstract_Wallet = None):
        txid, index = channel_point.split(':')
        chan_id, _ = channel_id_from_funding_tx(txid, int(index))
        return wallet.lnworker.export_channel_backup(chan_id)

    @command('wl')
    async def import_channel_backup(self, encrypted, wallet: Abstract_Wallet = None):
        return wallet.lnworker.import_channel_backup(encrypted)

    @command('wnl')
    async def get_channel_ctx(self, channel_point, iknowwhatimdoing=False, wallet: Abstract_Wallet = None):
        """ return the current commitment transaction of a channel """
        if not iknowwhatimdoing:
            raise Exception("WARNING: this command is potentially unsafe.\n"
                            "To proceed, try again, with the --iknowwhatimdoing option.")
        txid, index = channel_point.split(':')
        chan_id, _ = channel_id_from_funding_tx(txid, int(index))
        chan = wallet.lnworker.channels[chan_id]
        tx = chan.force_close_tx()
        return tx.serialize()

    @command('wnl')
    async def get_watchtower_ctn(self, channel_point, wallet: Abstract_Wallet = None):
        """ return the local watchtower's ctn of channel. used in regtests """
        return await self.network.local_watchtower.sweepstore.get_ctn(channel_point, None)

    @command('wnpl')
    async def normal_swap(self, onchain_amount, lightning_amount, password=None, wallet: Abstract_Wallet = None):
        """
        Normal submarine swap: send on-chain BTC, receive on Lightning
        Note that your funds will be locked for 24h if you do not have enough incoming capacity.
        """
        sm = wallet.lnworker.swap_manager
        if lightning_amount == 'dryrun':
            await sm.get_pairs()
            onchain_amount_sat = satoshis(onchain_amount)
            lightning_amount_sat = sm.get_recv_amount(onchain_amount_sat, is_reverse=False)
            txid = None
        elif onchain_amount == 'dryrun':
            await sm.get_pairs()
            lightning_amount_sat = satoshis(lightning_amount)
            onchain_amount_sat = sm.get_send_amount(lightning_amount_sat, is_reverse=False)
            txid = None
        else:
            lightning_amount_sat = satoshis(lightning_amount)
            onchain_amount_sat = satoshis(onchain_amount)
            txid = await wallet.lnworker.swap_manager.normal_swap(
                lightning_amount_sat=lightning_amount_sat,
                expected_onchain_amount_sat=onchain_amount_sat,
                password=password,
            )
        return {
            'txid': txid,
            'lightning_amount': format_satoshis(lightning_amount_sat),
            'onchain_amount': format_satoshis(onchain_amount_sat),
        }

    @command('wnl')
    async def reverse_swap(self, lightning_amount, onchain_amount, wallet: Abstract_Wallet = None):
        """Reverse submarine swap: send on Lightning, receive on-chain
        """
        sm = wallet.lnworker.swap_manager
        if onchain_amount == 'dryrun':
            await sm.get_pairs()
            lightning_amount_sat = satoshis(lightning_amount)
            onchain_amount_sat = sm.get_recv_amount(lightning_amount_sat, is_reverse=True)
            success = None
        elif lightning_amount == 'dryrun':
            await sm.get_pairs()
            onchain_amount_sat = satoshis(onchain_amount)
            lightning_amount_sat = sm.get_send_amount(onchain_amount_sat, is_reverse=True)
            success = None
        else:
            lightning_amount_sat = satoshis(lightning_amount)
            claim_fee = sm.get_claim_fee()
            onchain_amount_sat = satoshis(onchain_amount) + claim_fee
            success = await wallet.lnworker.swap_manager.reverse_swap(
                lightning_amount_sat=lightning_amount_sat,
                expected_onchain_amount_sat=onchain_amount_sat,
            )
        return {
            'success': success,
            'lightning_amount': format_satoshis(lightning_amount_sat),
            'onchain_amount': format_satoshis(onchain_amount_sat),
        }


def eval_bool(x: str) -> bool:
    if x == 'false': return False
    if x == 'true': return True
    try:
        return bool(ast.literal_eval(x))
    except:
        return bool(x)

param_descriptions = {
    'privkey': 'Private key. Type \'?\' to get a prompt.',
    'destination': 'Globalboost address, contact or alias',
    'address': 'Globalboost address',
    'seed': 'Seed phrase',
    'txid': 'Transaction ID',
    'pos': 'Position',
    'height': 'Block height',
    'tx': 'Serialized transaction (hexadecimal)',
    'key': 'Variable name',
    'pubkey': 'Public key',
    'message': 'Clear text message. Use quotes if it contains spaces.',
    'encrypted': 'Encrypted message',
    'amount': 'Amount to be sent (in BTC). Type \'!\' to send the maximum available.',
    'requested_amount': 'Requested amount (in BTC).',
    'outputs': 'list of ["address", amount]',
    'redeem_script': 'redeem script (hexadecimal)',
    'lightning_amount': "Amount sent or received in a submarine swap. Set it to 'dryrun' to receive a value",
    'onchain_amount': "Amount sent or received in a submarine swap. Set it to 'dryrun' to receive a value",
}

command_options = {
    'password':    ("-W", "Password"),
    'new_password':(None, "New Password"),
    'encrypt_file':(None, "Whether the file on disk should be encrypted with the provided password"),
    'receiving':   (None, "Show only receiving addresses"),
    'change':      (None, "Show only change addresses"),
    'frozen':      (None, "Show only frozen addresses"),
    'unused':      (None, "Show only unused addresses"),
    'funded':      (None, "Show only funded addresses"),
    'balance':     ("-b", "Show the balances of listed addresses"),
    'labels':      ("-l", "Show the labels of listed addresses"),
    'nocheck':     (None, "Do not verify aliases"),
    'imax':        (None, "Maximum number of inputs"),
    'fee':         ("-f", "Transaction fee (absolute, in BTC)"),
    'feerate':     (None, "Transaction fee rate (in sat/byte)"),
    'from_addr':   ("-F", "Source address (must be a wallet address; use sweep to spend from non-wallet address)."),
    'from_coins':  (None, "Source coins (must be in wallet; use sweep to spend from non-wallet address)."),
    'change_addr': ("-c", "Change address. Default is a spare address, or the source address if it's not in the wallet"),
    'nbits':       (None, "Number of bits of entropy"),
    'seed_type':   (None, "The type of seed to create, e.g. 'standard' or 'segwit'"),
    'language':    ("-L", "Default language for wordlist"),
    'passphrase':  (None, "Seed extension"),
    'privkey':     (None, "Private key. Set to '?' to get a prompt."),
    'unsigned':    ("-u", "Do not sign transaction"),
    'rbf':         (None, "Whether to signal opt-in Replace-By-Fee in the transaction (true/false)"),
    'locktime':    (None, "Set locktime block number"),
    'addtransaction': (None,'Whether transaction is to be used for broadcasting afterwards. Adds transaction to the wallet'),
    'domain':      ("-D", "List of addresses"),
    'memo':        ("-m", "Description of the request"),
    'expiration':  (None, "Time in seconds"),
    'timeout':     (None, "Timeout in seconds"),
    'force':       (None, "Create new address beyond gap limit, if no more addresses are available."),
    'pending':     (None, "Show only pending requests."),
    'push_amount': (None, 'Push initial amount (in BTC)'),
    'expired':     (None, "Show only expired requests."),
    'paid':        (None, "Show only paid requests."),
    'show_addresses': (None, "Show input and output addresses"),
    'show_fiat':   (None, "Show fiat value of transactions"),
    'show_fees':   (None, "Show miner fees paid by transactions"),
    'year':        (None, "Show history for a given year"),
    'fee_method':  (None, "Fee estimation method to use"),
    'fee_level':   (None, "Float between 0.0 and 1.0, representing fee slider position"),
    'from_height': (None, "Only show transactions that confirmed after given block height"),
    'to_height':   (None, "Only show transactions that confirmed before given block height"),
    'iknowwhatimdoing': (None, "Acknowledge that I understand the full implications of what I am about to do"),
    'gossip':      (None, "Apply command to gossip node instead of wallet"),
    'connection_string':      (None, "Lightning network node ID or network address"),
    'new_fee_rate': (None, "The Updated/Increased Transaction fee rate (in sat/byte)"),
    'strategies': (None, "Select RBF any one or multiple RBF strategies in any order, separated by ','; Options : 'CoinChooser','DecreaseChange','DecreasePayment' "),
}


# don't use floats because of rounding errors
from .transaction import convert_raw_tx_to_hex
json_loads = lambda x: json.loads(x, parse_float=lambda x: str(Decimal(x)))
arg_types = {
    'num': int,
    'nbits': int,
    'imax': int,
    'year': int,
    'from_height': int,
    'to_height': int,
    'tx': convert_raw_tx_to_hex,
    'pubkeys': json_loads,
    'jsontx': json_loads,
    'inputs': json_loads,
    'outputs': json_loads,
    'fee': lambda x: str(Decimal(x)) if x is not None else None,
    'amount': lambda x: str(Decimal(x)) if not parse_max_spend(x) else x,
    'locktime': int,
    'addtransaction': eval_bool,
    'fee_method': str,
    'fee_level': json_loads,
    'encrypt_file': eval_bool,
    'rbf': eval_bool,
    'timeout': float,
}

config_variables = {

    'addrequest': {
        'ssl_privkey': 'Path to your SSL private key, needed to sign the request.',
        'ssl_chain': 'Chain of SSL certificates, needed for signed requests. Put your certificate at the top and the root CA at the end',
        'url_rewrite': 'Parameters passed to str.replace(), in order to create the r= part of globalboost: URIs. Example: \"(\'file:///var/www/\',\'https://electrum.org/\')\"',
    },
    'listrequests':{
        'url_rewrite': 'Parameters passed to str.replace(), in order to create the r= part of globalboost: URIs. Example: \"(\'file:///var/www/\',\'https://electrum.org/\')\"',
    }
}

def set_default_subparser(self, name, args=None):
    """see http://stackoverflow.com/questions/5176691/argparse-how-to-specify-a-default-subcommand"""
    subparser_found = False
    for arg in sys.argv[1:]:
        if arg in ['-h', '--help', '--version']:  # global help/version if no subparser
            break
    else:
        for x in self._subparsers._actions:
            if not isinstance(x, argparse._SubParsersAction):
                continue
            for sp_name in x._name_parser_map.keys():
                if sp_name in sys.argv[1:]:
                    subparser_found = True
        if not subparser_found:
            # insert default in first position, this implies no
            # global options without a sub_parsers specified
            if args is None:
                sys.argv.insert(1, name)
            else:
                args.insert(0, name)

argparse.ArgumentParser.set_default_subparser = set_default_subparser


# workaround https://bugs.python.org/issue23058
# see https://github.com/nickstenning/honcho/pull/121

def subparser_call(self, parser, namespace, values, option_string=None):
    from argparse import ArgumentError, SUPPRESS, _UNRECOGNIZED_ARGS_ATTR
    parser_name = values[0]
    arg_strings = values[1:]
    # set the parser name if requested
    if self.dest is not SUPPRESS:
        setattr(namespace, self.dest, parser_name)
    # select the parser
    try:
        parser = self._name_parser_map[parser_name]
    except KeyError:
        tup = parser_name, ', '.join(self._name_parser_map)
        msg = _('unknown parser {!r} (choices: {})').format(*tup)
        raise ArgumentError(self, msg)
    # parse all the remaining options into the namespace
    # store any unrecognized options on the object, so that the top
    # level parser can decide what to do with them
    namespace, arg_strings = parser.parse_known_args(arg_strings, namespace)
    if arg_strings:
        vars(namespace).setdefault(_UNRECOGNIZED_ARGS_ATTR, [])
        getattr(namespace, _UNRECOGNIZED_ARGS_ATTR).extend(arg_strings)

argparse._SubParsersAction.__call__ = subparser_call


def add_network_options(parser):
    parser.add_argument("-f", "--serverfingerprint", dest="serverfingerprint", default=None, help="only allow connecting to servers with a matching SSL certificate SHA256 fingerprint." + " " +
                                                                                                  "To calculate this yourself: '$ openssl x509 -noout -fingerprint -sha256 -inform pem -in mycertfile.crt'. Enter as 64 hex chars.")
    parser.add_argument("-1", "--oneserver", action="store_true", dest="oneserver", default=None, help="connect to one server only")
    parser.add_argument("-s", "--server", dest="server", default=None, help="set server host:port:protocol, where protocol is either t (tcp) or s (ssl)")
    parser.add_argument("-p", "--proxy", dest="proxy", default=None, help="set proxy [type:]host[:port] (or 'none' to disable proxy), where type is socks4,socks5 or http")
    parser.add_argument("--noonion", action="store_true", dest="noonion", default=None, help="do not try to connect to onion servers")
    parser.add_argument("--skipmerklecheck", action="store_true", dest="skipmerklecheck", default=None, help="Tolerate invalid merkle proofs from server")

def add_global_options(parser):
    group = parser.add_argument_group('global options')
    group.add_argument("-v", dest="verbosity", help="Set verbosity (log levels)", default='')
    group.add_argument("-V", dest="verbosity_shortcuts", help="Set verbosity (shortcut-filter list)", default='')
    group.add_argument("-D", "--dir", dest="electrum_path", help="electrum directory")
    group.add_argument("-P", "--portable", action="store_true", dest="portable", default=False, help="Use local 'electrum_data' directory")
    group.add_argument("--testnet", action="store_true", dest="testnet", default=False, help="Use Testnet")
    group.add_argument("--regtest", action="store_true", dest="regtest", default=False, help="Use Regtest")
    group.add_argument("--simnet", action="store_true", dest="simnet", default=False, help="Use Simnet")
    group.add_argument("--signet", action="store_true", dest="signet", default=False, help="Use Signet")
    group.add_argument("-o", "--offline", action="store_true", dest="offline", default=False, help="Run offline")
    group.add_argument("--rpcuser", dest="rpcuser", default=argparse.SUPPRESS, help="RPC user")
    group.add_argument("--rpcpassword", dest="rpcpassword", default=argparse.SUPPRESS, help="RPC password")

def add_wallet_option(parser):
    parser.add_argument("-w", "--wallet", dest="wallet_path", help="wallet path")
    parser.add_argument("--forgetconfig", action="store_true", dest="forget_config", default=False, help="Forget config on exit")

def get_parser():
    # create main parser
    parser = argparse.ArgumentParser(
        epilog="Run 'electrum help <command>' to see the help for a command")
    parser.add_argument("--version", dest="cmd", action='store_const', const='version', help="Return the version of Electrum.")
    add_global_options(parser)
    add_wallet_option(parser)
    subparsers = parser.add_subparsers(dest='cmd', metavar='<command>')
    # gui
    parser_gui = subparsers.add_parser('gui', description="Run Electrum's Graphical User Interface.", help="Run GUI (default)")
<<<<<<< HEAD
    parser_gui.add_argument("url", nargs='?', default=None, help="globalboost URI (or bip70 file)")
    parser_gui.add_argument("-g", "--gui", dest="gui", help="select graphical user interface", choices=['qt', 'kivy', 'text', 'stdio'])
=======
    parser_gui.add_argument("url", nargs='?', default=None, help="bitcoin URI (or bip70 file)")
    parser_gui.add_argument("-g", "--gui", dest="gui", help="select graphical user interface", choices=['qt', 'kivy', 'text', 'stdio', 'qml'])
>>>>>>> 28fe345b
    parser_gui.add_argument("-m", action="store_true", dest="hide_gui", default=False, help="hide GUI on startup")
    parser_gui.add_argument("-L", "--lang", dest="language", default=None, help="default language used in GUI")
    parser_gui.add_argument("--daemon", action="store_true", dest="daemon", default=False, help="keep daemon running after GUI is closed")
    parser_gui.add_argument("--nosegwit", action="store_true", dest="nosegwit", default=False, help="Do not create segwit wallets")
    add_wallet_option(parser_gui)
    add_network_options(parser_gui)
    add_global_options(parser_gui)
    # daemon
    parser_daemon = subparsers.add_parser('daemon', help="Run Daemon")
    parser_daemon.add_argument("-d", "--detached", action="store_true", dest="detach", default=False, help="run daemon in detached mode")
    # FIXME: all these options are rpc-server-side. The CLI client-side cannot use e.g. --rpcport,
    #        instead it reads it from the daemon lockfile.
    parser_daemon.add_argument("--rpchost", dest="rpchost", default=argparse.SUPPRESS, help="RPC host")
    parser_daemon.add_argument("--rpcport", dest="rpcport", type=int, default=argparse.SUPPRESS, help="RPC port")
    parser_daemon.add_argument("--rpcsock", dest="rpcsock", default=None, help="what socket type to which to bind RPC daemon", choices=['unix', 'tcp', 'auto'])
    parser_daemon.add_argument("--rpcsockpath", dest="rpcsockpath", help="where to place RPC file socket")
    add_network_options(parser_daemon)
    add_global_options(parser_daemon)
    # commands
    for cmdname in sorted(known_commands.keys()):
        cmd = known_commands[cmdname]
        p = subparsers.add_parser(cmdname, help=cmd.help, description=cmd.description)
        for optname, default in zip(cmd.options, cmd.defaults):
            if optname in ['wallet_path', 'wallet']:
                add_wallet_option(p)
                continue
            a, help = command_options[optname]
            b = '--' + optname
            action = "store_true" if default is False else 'store'
            args = (a, b) if a else (b,)
            if action == 'store':
                _type = arg_types.get(optname, str)
                p.add_argument(*args, dest=optname, action=action, default=default, help=help, type=_type)
            else:
                p.add_argument(*args, dest=optname, action=action, default=default, help=help)
        add_global_options(p)

        for param in cmd.params:
            if param in ['wallet_path', 'wallet']:
                continue
            h = param_descriptions.get(param, '')
            _type = arg_types.get(param, str)
            p.add_argument(param, help=h, type=_type)

        cvh = config_variables.get(cmdname)
        if cvh:
            group = p.add_argument_group('configuration variables', '(set with setconfig/getconfig)')
            for k, v in cvh.items():
                group.add_argument(k, nargs='?', help=v)

    # 'gui' is the default command
    parser.set_default_subparser('gui')
    return parser<|MERGE_RESOLUTION|>--- conflicted
+++ resolved
@@ -1501,13 +1501,8 @@
     subparsers = parser.add_subparsers(dest='cmd', metavar='<command>')
     # gui
     parser_gui = subparsers.add_parser('gui', description="Run Electrum's Graphical User Interface.", help="Run GUI (default)")
-<<<<<<< HEAD
     parser_gui.add_argument("url", nargs='?', default=None, help="globalboost URI (or bip70 file)")
-    parser_gui.add_argument("-g", "--gui", dest="gui", help="select graphical user interface", choices=['qt', 'kivy', 'text', 'stdio'])
-=======
-    parser_gui.add_argument("url", nargs='?', default=None, help="bitcoin URI (or bip70 file)")
     parser_gui.add_argument("-g", "--gui", dest="gui", help="select graphical user interface", choices=['qt', 'kivy', 'text', 'stdio', 'qml'])
->>>>>>> 28fe345b
     parser_gui.add_argument("-m", action="store_true", dest="hide_gui", default=False, help="hide GUI on startup")
     parser_gui.add_argument("-L", "--lang", dest="language", default=None, help="default language used in GUI")
     parser_gui.add_argument("--daemon", action="store_true", dest="daemon", default=False, help="keep daemon running after GUI is closed")
