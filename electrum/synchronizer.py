#!/usr/bin/env python
#
# Electrum - lightweight Bitcoin client
# Copyright (C) 2014 Thomas Voegtlin
#
# Permission is hereby granted, free of charge, to any person
# obtaining a copy of this software and associated documentation files
# (the "Software"), to deal in the Software without restriction,
# including without limitation the rights to use, copy, modify, merge,
# publish, distribute, sublicense, and/or sell copies of the Software,
# and to permit persons to whom the Software is furnished to do so,
# subject to the following conditions:
#
# The above copyright notice and this permission notice shall be
# included in all copies or substantial portions of the Software.
#
# THE SOFTWARE IS PROVIDED "AS IS", WITHOUT WARRANTY OF ANY KIND,
# EXPRESS OR IMPLIED, INCLUDING BUT NOT LIMITED TO THE WARRANTIES OF
# MERCHANTABILITY, FITNESS FOR A PARTICULAR PURPOSE AND
# NONINFRINGEMENT. IN NO EVENT SHALL THE AUTHORS OR COPYRIGHT HOLDERS
# BE LIABLE FOR ANY CLAIM, DAMAGES OR OTHER LIABILITY, WHETHER IN AN
# ACTION OF CONTRACT, TORT OR OTHERWISE, ARISING FROM, OUT OF OR IN
# CONNECTION WITH THE SOFTWARE OR THE USE OR OTHER DEALINGS IN THE
# SOFTWARE.
import asyncio
import hashlib
from typing import Dict, List, TYPE_CHECKING, Tuple, Set
from collections import defaultdict
import logging

from aiorpcx import TaskGroup, run_in_thread, RPCError

from . import util
from .transaction import Transaction, PartialTransaction
from .util import bh2u, make_aiohttp_session, NetworkJobOnDefaultServer, random_shuffled_copy
from .bitcoin import address_to_scripthash, is_address
from .logging import Logger
from .interface import GracefulDisconnect, NetworkTimeout

if TYPE_CHECKING:
    from .network import Network
    from .address_synchronizer import AddressSynchronizer


class SynchronizerFailure(Exception): pass


def history_status(h):
    if not h:
        return None
    status = ''
    for tx_hash, height in h:
        status += tx_hash + ':%d:' % height
    return bh2u(hashlib.sha256(status.encode('ascii')).digest())


class SynchronizerBase(NetworkJobOnDefaultServer):
    """Subscribe over the network to a set of addresses, and monitor their statuses.
    Every time a status changes, run a coroutine provided by the subclass.
    """
    def __init__(self, network: 'Network'):
        self.asyncio_loop = network.asyncio_loop
        self._reset_request_counters()

        NetworkJobOnDefaultServer.__init__(self, network)

    def _reset(self):
        super()._reset()
        self.requested_addrs = set()
        self.scripthash_to_address = {}
        self._processed_some_notifications = False  # so that we don't miss them
        self._reset_request_counters()
        # Queues
        self.add_queue = asyncio.Queue()
        self.status_queue = asyncio.Queue()

    async def _run_tasks(self, *, taskgroup):
        await super()._run_tasks(taskgroup=taskgroup)
        try:
            async with taskgroup as group:
                await group.spawn(self.send_subscriptions())
                await group.spawn(self.handle_status())
                await group.spawn(self.main())
        finally:
            # we are being cancelled now
            self.session.unsubscribe(self.status_queue)

    def _reset_request_counters(self):
        self._requests_sent = 0
        self._requests_answered = 0

    def add(self, addr):
        asyncio.run_coroutine_threadsafe(self._add_address(addr), self.asyncio_loop)

    async def _add_address(self, addr: str):
<<<<<<< HEAD
        if not is_address(addr): raise ValueError(f"invalid globalBoost address {addr}")
=======
        # note: this method is async as add_queue.put_nowait is not thread-safe.
        if not is_address(addr): raise ValueError(f"invalid bitcoin address {addr}")
>>>>>>> e679e607
        if addr in self.requested_addrs: return
        self.requested_addrs.add(addr)
        self.add_queue.put_nowait(addr)

    async def _on_address_status(self, addr, status):
        """Handle the change of the status of an address."""
        raise NotImplementedError()  # implemented by subclasses

    async def send_subscriptions(self):
        async def subscribe_to_address(addr):
            h = address_to_scripthash(addr)
            self.scripthash_to_address[h] = addr
            self._requests_sent += 1
            try:
                async with self._network_request_semaphore:
                    await self.session.subscribe('blockchain.scripthash.subscribe', [h], self.status_queue)
            except RPCError as e:
                if e.message == 'history too large':  # no unique error code
                    raise GracefulDisconnect(e, log_level=logging.ERROR) from e
                raise
            self._requests_answered += 1
            self.requested_addrs.remove(addr)

        while True:
            addr = await self.add_queue.get()
            await self.taskgroup.spawn(subscribe_to_address, addr)

    async def handle_status(self):
        while True:
            h, status = await self.status_queue.get()
            addr = self.scripthash_to_address[h]
            await self.taskgroup.spawn(self._on_address_status, addr, status)
            self._processed_some_notifications = True

    def num_requests_sent_and_answered(self) -> Tuple[int, int]:
        return self._requests_sent, self._requests_answered

    async def main(self):
        raise NotImplementedError()  # implemented by subclasses


class Synchronizer(SynchronizerBase):
    '''The synchronizer keeps the wallet up-to-date with its set of
    addresses and their transactions.  It subscribes over the network
    to wallet addresses, gets the wallet to generate new addresses
    when necessary, requests the transaction history of any addresses
    we don't have the full history of, and requests binary transaction
    data of any transactions the wallet doesn't have.
    '''
    def __init__(self, wallet: 'AddressSynchronizer'):
        self.wallet = wallet
        SynchronizerBase.__init__(self, wallet.network)

    def _reset(self):
        super()._reset()
        self.requested_tx = {}
        self.requested_histories = set()
        self._stale_histories = dict()  # type: Dict[str, asyncio.Task]

    def diagnostic_name(self):
        return self.wallet.diagnostic_name()

    def is_up_to_date(self):
        return (not self.requested_addrs
                and not self.requested_histories
                and not self.requested_tx
                and not self._stale_histories)

    async def _on_address_status(self, addr, status):
        history = self.wallet.db.get_addr_history(addr)
        if history_status(history) == status:
            return
        # No point in requesting history twice for the same announced status.
        # However if we got announced a new status, we should request history again:
        if (addr, status) in self.requested_histories:
            return
        # request address history
        self.requested_histories.add((addr, status))
        self._stale_histories.pop(addr, asyncio.Future()).cancel()
        h = address_to_scripthash(addr)
        self._requests_sent += 1
        async with self._network_request_semaphore:
            result = await self.interface.get_history_for_scripthash(h)
        self._requests_answered += 1
        self.logger.info(f"receiving history {addr} {len(result)}")
        hist = list(map(lambda item: (item['tx_hash'], item['height']), result))
        # tx_fees
        tx_fees = [(item['tx_hash'], item.get('fee')) for item in result]
        tx_fees = dict(filter(lambda x:x[1] is not None, tx_fees))
        # Check that the status corresponds to what was announced
        if history_status(hist) != status:
            # could happen naturally if history changed between getting status and history (race)
            self.logger.info(f"error: status mismatch: {addr}. we'll wait a bit for status update.")
            # The server is supposed to send a new status notification, which will trigger a new
            # get_history. We shall wait a bit for this to happen, otherwise we disconnect.
            async def disconnect_if_still_stale():
                timeout = self.network.get_network_timeout_seconds(NetworkTimeout.Generic)
                await asyncio.sleep(timeout)
                raise SynchronizerFailure(f"timeout reached waiting for addr {addr}: history still stale")
            self._stale_histories[addr] = await self.taskgroup.spawn(disconnect_if_still_stale)
        else:
            self._stale_histories.pop(addr, asyncio.Future()).cancel()
            # Store received history
            self.wallet.receive_history_callback(addr, hist, tx_fees)
            # Request transactions we don't have
            await self._request_missing_txs(hist)

        # Remove request; this allows up_to_date to be True
        self.requested_histories.discard((addr, status))

    async def _request_missing_txs(self, hist, *, allow_server_not_finding_tx=False):
        # "hist" is a list of [tx_hash, tx_height] lists
        transaction_hashes = []
        for tx_hash, tx_height in hist:
            if tx_hash in self.requested_tx:
                continue
            tx = self.wallet.db.get_transaction(tx_hash)
            if tx and not isinstance(tx, PartialTransaction):
                continue  # already have complete tx
            transaction_hashes.append(tx_hash)
            self.requested_tx[tx_hash] = tx_height

        if not transaction_hashes: return
        async with TaskGroup() as group:
            for tx_hash in transaction_hashes:
                await group.spawn(self._get_transaction(tx_hash, allow_server_not_finding_tx=allow_server_not_finding_tx))

    async def _get_transaction(self, tx_hash, *, allow_server_not_finding_tx=False):
        self._requests_sent += 1
        try:
            async with self._network_request_semaphore:
                raw_tx = await self.interface.get_transaction(tx_hash)
        except RPCError as e:
            # most likely, "No such mempool or blockchain transaction"
            if allow_server_not_finding_tx:
                self.requested_tx.pop(tx_hash)
                return
            else:
                raise
        finally:
            self._requests_answered += 1
        tx = Transaction(raw_tx)
        if tx_hash != tx.txid():
            raise SynchronizerFailure(f"received tx does not match expected txid ({tx_hash} != {tx.txid()})")
        tx_height = self.requested_tx.pop(tx_hash)
        self.wallet.receive_tx_callback(tx_hash, tx, tx_height)
        self.logger.info(f"received tx {tx_hash} height: {tx_height} bytes: {len(raw_tx)}")
        # callbacks
        util.trigger_callback('new_transaction', self.wallet, tx)

    async def main(self):
        self.wallet.set_up_to_date(False)
        # request missing txns, if any
        for addr in random_shuffled_copy(self.wallet.db.get_history()):
            history = self.wallet.db.get_addr_history(addr)
            # Old electrum servers returned ['*'] when all history for the address
            # was pruned. This no longer happens but may remain in old wallets.
            if history == ['*']: continue
            await self._request_missing_txs(history, allow_server_not_finding_tx=True)
        # add addresses to bootstrap
        for addr in random_shuffled_copy(self.wallet.get_addresses()):
            await self._add_address(addr)
        # main loop
        while True:
            await asyncio.sleep(0.1)
            await run_in_thread(self.wallet.synchronize)
            up_to_date = self.is_up_to_date()
            if (up_to_date != self.wallet.is_up_to_date()
                    or up_to_date and self._processed_some_notifications):
                self._processed_some_notifications = False
                if up_to_date:
                    self._reset_request_counters()
                self.wallet.set_up_to_date(up_to_date)
                util.trigger_callback('wallet_updated', self.wallet)


class Notifier(SynchronizerBase):
    """Watch addresses. Every time the status of an address changes,
    an HTTP POST is sent to the corresponding URL.
    """
    def __init__(self, network):
        SynchronizerBase.__init__(self, network)
        self.watched_addresses = defaultdict(list)  # type: Dict[str, List[str]]
        self._start_watching_queue = asyncio.Queue()  # type: asyncio.Queue[Tuple[str, str]]

    async def main(self):
        # resend existing subscriptions if we were restarted
        for addr in self.watched_addresses:
            await self._add_address(addr)
        # main loop
        while True:
            addr, url = await self._start_watching_queue.get()
            self.watched_addresses[addr].append(url)
            await self._add_address(addr)

    async def start_watching_addr(self, addr: str, url: str):
        await self._start_watching_queue.put((addr, url))

    async def stop_watching_addr(self, addr: str):
        self.watched_addresses.pop(addr, None)
        # TODO blockchain.scripthash.unsubscribe

    async def _on_address_status(self, addr, status):
        if addr not in self.watched_addresses:
            return
        self.logger.info(f'new status for addr {addr}')
        headers = {'content-type': 'application/json'}
        data = {'address': addr, 'status': status}
        for url in self.watched_addresses[addr]:
            try:
                async with make_aiohttp_session(proxy=self.network.proxy, headers=headers) as session:
                    async with session.post(url, json=data, headers=headers) as resp:
                        await resp.text()
            except Exception as e:
                self.logger.info(repr(e))
            else:
                self.logger.info(f'Got Response for {addr}')<|MERGE_RESOLUTION|>--- conflicted
+++ resolved
@@ -93,12 +93,8 @@
         asyncio.run_coroutine_threadsafe(self._add_address(addr), self.asyncio_loop)
 
     async def _add_address(self, addr: str):
-<<<<<<< HEAD
+        # note: this method is async as add_queue.put_nowait is not thread-safe.
         if not is_address(addr): raise ValueError(f"invalid globalBoost address {addr}")
-=======
-        # note: this method is async as add_queue.put_nowait is not thread-safe.
-        if not is_address(addr): raise ValueError(f"invalid bitcoin address {addr}")
->>>>>>> e679e607
         if addr in self.requested_addrs: return
         self.requested_addrs.add(addr)
         self.add_queue.put_nowait(addr)
