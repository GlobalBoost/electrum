--- conflicted
+++ resolved
@@ -2302,18 +2302,11 @@
         if not req.is_lightning():
             assert isinstance(req, OnchainInvoice)
             addr = req.get_address()
-<<<<<<< HEAD
-            if not bitcoin.is_address(addr):
-                raise Exception(_('Invalid Globalboost address.'))
-            if not self.is_mine(addr):
-                raise Exception(_('Address not in wallet.'))
-=======
             if sanity_checks:
                 if not bitcoin.is_address(addr):
-                    raise Exception(_('Invalid Bitcoin address.'))
+                    raise Exception(_('Invalid Globalboost address.'))
                 if not self.is_mine(addr):
                     raise Exception(_('Address not in wallet.'))
->>>>>>> e679e607
             key = addr
         else:
             assert isinstance(req, LNInvoice)
