--- conflicted
+++ resolved
@@ -180,168 +180,6 @@
             return Decimal('NaN')
         return Decimal(rate)
 
-<<<<<<< HEAD
-=======
-class Yadio(ExchangeBase):
-
-    async def get_currencies(self):
-        dicts = await self.get_json('api.yadio.io', '/currencies')
-        return list(dicts.keys())
-
-    async def get_rates(self, ccy: str) -> Mapping[str, Optional[Decimal]]:
-        json = await self.get_json('api.yadio.io', '/rate/%s/BTC' % ccy)
-        return {ccy: to_decimal(json['rate'])}
-
-class BitcoinAverage(ExchangeBase):
-    # note: historical rates used to be freely available
-    # but this is no longer the case. see #5188
-
-    async def get_rates(self, ccy):
-        json = await self.get_json('apiv2.bitcoinaverage.com', '/indices/global/ticker/short')
-        return dict([(r.replace("BTC", ""), to_decimal(json[r]['last']))
-                     for r in json if r != 'timestamp'])
-
-
-class Bitcointoyou(ExchangeBase):
-
-    async def get_rates(self, ccy):
-        json = await self.get_json('bitcointoyou.com', "/API/ticker.aspx")
-        return {'BRL': to_decimal(json['ticker']['last'])}
-
-
-class BitcoinVenezuela(ExchangeBase):
-
-    async def get_rates(self, ccy):
-        json = await self.get_json('api.bitcoinvenezuela.com', '/')
-        rates = [(r, to_decimal(json['BTC'][r])) for r in json['BTC']
-                 if json['BTC'][r] is not None]  # Giving NULL for LTC
-        return dict(rates)
-
-    def history_ccys(self):
-        return ['ARS', 'EUR', 'USD', 'VEF']
-
-    async def request_history(self, ccy):
-        json = await self.get_json('api.bitcoinvenezuela.com',
-                             "/historical/index.php?coin=BTC")
-        return json[ccy +'_BTC']
-
-
-class Bitbank(ExchangeBase):
-
-    async def get_rates(self, ccy):
-        json = await self.get_json('public.bitbank.cc', '/btc_jpy/ticker')
-        return {'JPY': to_decimal(json['data']['last'])}
-
-
-class BitFlyer(ExchangeBase):
-
-    async def get_rates(self, ccy):
-        json = await self.get_json('bitflyer.jp', '/api/echo/price')
-        return {'JPY': to_decimal(json['mid'])}
-
-
-class BitPay(ExchangeBase):
-
-    async def get_rates(self, ccy):
-        json = await self.get_json('bitpay.com', '/api/rates')
-        return dict([(r['code'], to_decimal(r['rate'])) for r in json])
-
-
-class Bitso(ExchangeBase):
-
-    async def get_rates(self, ccy):
-        json = await self.get_json('api.bitso.com', '/v2/ticker')
-        return {'MXN': to_decimal(json['last'])}
-
-
-class BitStamp(ExchangeBase):
-
-    async def get_currencies(self):
-        return ['USD', 'EUR']
-
-    async def get_rates(self, ccy):
-        if ccy in CURRENCIES[self.name()]:
-            json = await self.get_json('www.bitstamp.net', f'/api/v2/ticker/btc{ccy.lower()}/')
-            return {ccy: to_decimal(json['last'])}
-        return {}
-
-
-class Bitvalor(ExchangeBase):
-
-    async def get_rates(self,ccy):
-        json = await self.get_json('api.bitvalor.com', '/v1/ticker.json')
-        return {'BRL': to_decimal(json['ticker_1h']['total']['last'])}
-
-
-class BlockchainInfo(ExchangeBase):
-
-    async def get_rates(self, ccy):
-        json = await self.get_json('blockchain.info', '/ticker')
-        return dict([(r, to_decimal(json[r]['15m'])) for r in json])
-
-
-class Bylls(ExchangeBase):
-
-    async def get_rates(self, ccy):
-        json = await self.get_json('bylls.com', '/api/price?from_currency=BTC&to_currency=CAD')
-        return {'CAD': to_decimal(json['public_price']['to_price'])}
-
-
-class Coinbase(ExchangeBase):
-
-    async def get_rates(self, ccy):
-        json = await self.get_json('api.coinbase.com',
-                             '/v2/exchange-rates?currency=BTC')
-        return {ccy: to_decimal(rate) for (ccy, rate) in json["data"]["rates"].items()}
-
-
-class CoinCap(ExchangeBase):
-
-    async def get_rates(self, ccy):
-        json = await self.get_json('api.coincap.io', '/v2/rates/bitcoin/')
-        return {'USD': to_decimal(json['data']['rateUsd'])}
-
-    def history_ccys(self):
-        return ['USD']
-
-    async def request_history(self, ccy):
-        # Currently 2000 days is the maximum in 1 API call
-        # (and history starts on 2017-03-23)
-        history = await self.get_json('api.coincap.io',
-                                      '/v2/assets/bitcoin/history?interval=d1&limit=2000')
-        return dict([(timestamp_to_datetime(h['time']/1000, utc=True).strftime('%Y-%m-%d'), str(h['priceUsd']))
-                     for h in history['data']])
-
-
-class CoinDesk(ExchangeBase):
-
-    async def get_currencies(self):
-        dicts = await self.get_json('api.coindesk.com',
-                              '/v1/bpi/supported-currencies.json')
-        return [d['currency'] for d in dicts]
-
-    async def get_rates(self, ccy):
-        json = await self.get_json('api.coindesk.com',
-                             '/v1/bpi/currentprice/%s.json' % ccy)
-        result = {ccy: to_decimal(json['bpi'][ccy]['rate_float'])}
-        return result
-
-    def history_starts(self):
-        return {'USD': '2012-11-30', 'EUR': '2013-09-01'}
-
-    def history_ccys(self):
-        return self.history_starts().keys()
-
-    async def request_history(self, ccy):
-        start = self.history_starts()[ccy]
-        end = datetime.today().strftime('%Y-%m-%d')
-        # Note ?currency and ?index don't work as documented.  Sigh.
-        query = ('/v1/bpi/historical/close.json?start=%s&end=%s'
-                 % (start, end))
-        json = await self.get_json('api.coindesk.com', query)
-        return json['bpi']
-
->>>>>>> 88058df4
 
 class CoinGecko(ExchangeBase):
 
@@ -362,35 +200,7 @@
                      for h in history['prices']])
 
 
-<<<<<<< HEAD
 class CoinCodex(ExchangeBase):
-=======
-class Bit2C(ExchangeBase):
-
-    async def get_rates(self, ccy):
-        json = await self.get_json('bit2c.co.il', '/Exchanges/BtcNis/Ticker.json')
-        return {'ILS': to_decimal(json['ll'])}
-
-    def history_ccys(self):
-        return CURRENCIES[self.name()]
-
-    async def request_history(self, ccy):
-        history = await self.get_json('bit2c.co.il',
-                                      '/Exchanges/BtcNis/KLines?resolution=1D&from=1357034400&to=%s' % int(time.time()))
-
-        return dict([(timestamp_to_datetime(h[0], utc=True).strftime('%Y-%m-%d'), str(h[6]))
-                     for h in history])
-
-
-class CointraderMonitor(ExchangeBase):
-
-    async def get_rates(self, ccy):
-        json = await self.get_json('cointradermonitor.com', '/api/pbb/v1/ticker')
-        return {'BRL': to_decimal(json['last'])}
-
-
-class itBit(ExchangeBase):
->>>>>>> 88058df4
 
     async def get_rates(self, ccy):
         json = await self.get_json('coincodex.com', '/api/coincodex/get_coin/bsty')
@@ -403,7 +213,7 @@
         now = datetime.now().strftime("%Y-%m-%d")
         history = await self.get_json('coincodex.com',
                                       '/api/coincodex/get_coin_history/bsty/2012-07-22/%s/1' % now)
-        return dict([(datetime.utcfromtimestamp(h[0]).strftime('%Y-%m-%d'), to_decimal(h[1]))
+        return dict([(timestamp_to_datetime(h[0], utc=True).strftime('%Y-%m-%d'), to_decimal(h[1]))
                      for h in history['BSTY']])
 
 
