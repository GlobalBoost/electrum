--- conflicted
+++ resolved
@@ -71,45 +71,22 @@
     install_requires=requirements,
     extras_require=extras_require,
     packages=[
-<<<<<<< HEAD
         'electrum_bsty',
+        'electrum_bsty.qrreader',
         'electrum_bsty.gui',
         'electrum_bsty.gui.qt',
+        'electrum_bsty.gui.qt.qrreader',
+        'electrum_bsty.gui.qt.qrreader.qtmultimedia',
         'electrum_bsty.plugins',
     ] + [('electrum_bsty.plugins.'+pkg) for pkg in find_packages('electrum/plugins')],
-=======
-        'electrum',
-        'electrum.qrreader',
-        'electrum.gui',
-        'electrum.gui.qt',
-        'electrum.gui.qt.qrreader',
-        'electrum.gui.qt.qrreader.qtmultimedia',
-        'electrum.plugins',
-    ] + [('electrum.plugins.'+pkg) for pkg in find_packages('electrum/plugins')],
->>>>>>> e679e607
     package_dir={
         'electrum_bsty': 'electrum'
     },
-<<<<<<< HEAD
-    package_data={
-        '': ['*.txt', '*.json', '*.ttf', '*.otf', '*.csv'],
-        'electrum_bsty': [
-            'wordlist/*.txt',
-            'locale/*/LC_MESSAGES/electrum.mo',
-            'lnwire/*.csv',
-        ],
-        'electrum_bsty.gui': [
-            'icons/*',
-        ],
-    },
-    scripts=['electrum/electrum-bsty'],
-=======
     # Note: MANIFEST.in lists what gets included in the tar.gz, and the
     # package_data kwarg lists what gets put in site-packages when pip installing the tar.gz.
     # By specifying include_package_data=True, MANIFEST.in becomes responsible for both.
     include_package_data=True,
-    scripts=['electrum/electrum'],
->>>>>>> e679e607
+    scripts=['electrum/electrum-bsty'],
     data_files=data_files,
     description="Lightweight GlobalBoost Wallet",
     author="Thomas Voegtlin",
