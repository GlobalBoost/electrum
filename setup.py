#!/usr/bin/env python3

# python setup.py sdist --format=zip,gztar

import os
import sys
import platform
import importlib.util
import argparse
import subprocess

from setuptools import setup, find_packages
from setuptools.command.install import install

MIN_PYTHON_VERSION = "3.8.0"
_min_python_version_tuple = tuple(map(int, (MIN_PYTHON_VERSION.split("."))))


if sys.version_info[:3] < _min_python_version_tuple:
    sys.exit("Error: Electrum requires Python version >= %s..." % MIN_PYTHON_VERSION)

with open('contrib/requirements/requirements.txt') as f:
    requirements = f.read().splitlines()

with open('contrib/requirements/requirements-hw.txt') as f:
    requirements_hw = f.read().splitlines()

# load version.py; needlessly complicated alternative to "imp.load_source":
version_spec = importlib.util.spec_from_file_location('version', 'electrum/version.py')
version_module = version = importlib.util.module_from_spec(version_spec)
version_spec.loader.exec_module(version_module)

data_files = []

if platform.system() in ['Linux', 'FreeBSD', 'DragonFly']:
    # note: we can't use absolute paths here. see #7787
    data_files += [
        (os.path.join('share', 'applications'),               ['electrum-bsty.desktop']),
        (os.path.join('share', 'pixmaps'),                    ['electrum/gui/icons/electrum-bsty.png']),
        (os.path.join('share', 'icons/hicolor/128x128/apps'), ['electrum/gui/icons/electrum-bsty.png']),
    ]

extras_require = {
    'hardware': requirements_hw,
    'gui': ['pyqt5'],
    'crypto': ['cryptography>=2.6'],
    'tests': ['pycryptodomex>=3.7', 'cryptography>=2.6', 'pyaes>=0.1a1'],
}
# 'full' extra that tries to grab everything an enduser would need (except for libsecp256k1...)
extras_require['full'] = [pkg for sublist in
                          (extras_require['hardware'], extras_require['gui'], extras_require['crypto'])
                          for pkg in sublist]
# legacy. keep 'fast' extra working
extras_require['fast'] = extras_require['crypto']


setup(
    name="Electrum-BSTY",
    version=version.ELECTRUM_VERSION,
    python_requires='>={}'.format(MIN_PYTHON_VERSION),
    install_requires=requirements,
    extras_require=extras_require,
<<<<<<< HEAD
    packages=(['electrum_bsty',]
              + [('electrum_bsty.'+pkg) for pkg in
                 find_packages('electrum_bsty', exclude=["tests", "gui.kivy", "gui.kivy.*"])]),
=======
    packages=(['electrum',]
              + [('electrum.'+pkg) for pkg in
                 find_packages('electrum', exclude=["tests"])]),
>>>>>>> 88058df4
    package_dir={
        'electrum_bsty': 'electrum'
    },
    # Note: MANIFEST.in lists what gets included in the tar.gz, and the
    # package_data kwarg lists what gets put in site-packages when pip installing the tar.gz.
    # By specifying include_package_data=True, MANIFEST.in becomes responsible for both.
    include_package_data=True,
    scripts=['electrum/electrum-bsty'],
    data_files=data_files,
    description="Lightweight GlobalBoost Wallet",
    author="Thomas Voegtlin",
    author_email="thomasv@electrum.org",
    license="MIT Licence",
    url="https://electrum.org",
    long_description="""Lightweight GlobalBoost Wallet""",
)<|MERGE_RESOLUTION|>--- conflicted
+++ resolved
@@ -60,15 +60,9 @@
     python_requires='>={}'.format(MIN_PYTHON_VERSION),
     install_requires=requirements,
     extras_require=extras_require,
-<<<<<<< HEAD
     packages=(['electrum_bsty',]
               + [('electrum_bsty.'+pkg) for pkg in
-                 find_packages('electrum_bsty', exclude=["tests", "gui.kivy", "gui.kivy.*"])]),
-=======
-    packages=(['electrum',]
-              + [('electrum.'+pkg) for pkg in
-                 find_packages('electrum', exclude=["tests"])]),
->>>>>>> 88058df4
+                 find_packages('electrum_bsty', exclude=["tests"])]),
     package_dir={
         'electrum_bsty': 'electrum'
     },
