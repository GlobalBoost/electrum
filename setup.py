#!/usr/bin/env python3

# python setup.py sdist --format=zip,gztar

import os
import sys
import platform
import importlib.util
import argparse
import subprocess

from setuptools import setup, find_packages
from setuptools.command.install import install

MIN_PYTHON_VERSION = "3.8.0"
_min_python_version_tuple = tuple(map(int, (MIN_PYTHON_VERSION.split("."))))


if sys.version_info[:3] < _min_python_version_tuple:
    sys.exit("Error: Electrum requires Python version >= %s..." % MIN_PYTHON_VERSION)

with open('contrib/requirements/requirements.txt') as f:
    requirements = f.read().splitlines()

with open('contrib/requirements/requirements-hw.txt') as f:
    requirements_hw = f.read().splitlines()

# load version.py; needlessly complicated alternative to "imp.load_source":
version_spec = importlib.util.spec_from_file_location('version', 'electrum/version.py')
version_module = version = importlib.util.module_from_spec(version_spec)
version_spec.loader.exec_module(version_module)

data_files = []

if platform.system() in ['Linux', 'FreeBSD', 'DragonFly']:
    # note: we can't use absolute paths here. see #7787
    data_files += [
<<<<<<< HEAD
        (os.path.join(usr_share, 'applications/'), ['electrum-bsty.desktop']),
        (os.path.join(usr_share, icons_dirname), ['electrum/gui/icons/electrum-bsty.png']),
=======
        (os.path.join('share', 'applications'),               ['electrum.desktop']),
        (os.path.join('share', 'pixmaps'),                    ['electrum/gui/icons/electrum.png']),
        (os.path.join('share', 'icons/hicolor/128x128/apps'), ['electrum/gui/icons/electrum.png']),
>>>>>>> 28fe345b
    ]

extras_require = {
    'hardware': requirements_hw,
    'gui': ['pyqt5'],
    'crypto': ['cryptography>=2.6'],
    'tests': ['pycryptodomex>=3.7', 'cryptography>=2.6', 'pyaes>=0.1a1'],
}
# 'full' extra that tries to grab everything an enduser would need (except for libsecp256k1...)
extras_require['full'] = [pkg for sublist in
                          (extras_require['hardware'], extras_require['gui'], extras_require['crypto'])
                          for pkg in sublist]
# legacy. keep 'fast' extra working
extras_require['fast'] = extras_require['crypto']


setup(
    name="Electrum-BSTY",
    version=version.ELECTRUM_VERSION,
    python_requires='>={}'.format(MIN_PYTHON_VERSION),
    install_requires=requirements,
    extras_require=extras_require,
<<<<<<< HEAD
    packages=[
        'electrum_bsty',
        'electrum_bsty.qrreader',
        'electrum_bsty.gui',
        'electrum_bsty.gui.qt',
        'electrum_bsty.gui.qt.qrreader',
        'electrum_bsty.gui.qt.qrreader.qtmultimedia',
        'electrum_bsty.plugins',
    ] + [('electrum_bsty.plugins.'+pkg) for pkg in find_packages('electrum/plugins')],
=======
    packages=(['electrum',]
              + [('electrum.'+pkg) for pkg in
                 find_packages('electrum', exclude=["tests", "gui.kivy", "gui.kivy.*"])]),
>>>>>>> 28fe345b
    package_dir={
        'electrum_bsty': 'electrum'
    },
    # Note: MANIFEST.in lists what gets included in the tar.gz, and the
    # package_data kwarg lists what gets put in site-packages when pip installing the tar.gz.
    # By specifying include_package_data=True, MANIFEST.in becomes responsible for both.
    include_package_data=True,
    scripts=['electrum/electrum-bsty'],
    data_files=data_files,
    description="Lightweight GlobalBoost Wallet",
    author="Thomas Voegtlin",
    author_email="thomasv@electrum.org",
    license="MIT Licence",
    url="https://electrum.org",
    long_description="""Lightweight GlobalBoost Wallet""",
)<|MERGE_RESOLUTION|>--- conflicted
+++ resolved
@@ -35,14 +35,9 @@
 if platform.system() in ['Linux', 'FreeBSD', 'DragonFly']:
     # note: we can't use absolute paths here. see #7787
     data_files += [
-<<<<<<< HEAD
-        (os.path.join(usr_share, 'applications/'), ['electrum-bsty.desktop']),
-        (os.path.join(usr_share, icons_dirname), ['electrum/gui/icons/electrum-bsty.png']),
-=======
-        (os.path.join('share', 'applications'),               ['electrum.desktop']),
-        (os.path.join('share', 'pixmaps'),                    ['electrum/gui/icons/electrum.png']),
-        (os.path.join('share', 'icons/hicolor/128x128/apps'), ['electrum/gui/icons/electrum.png']),
->>>>>>> 28fe345b
+        (os.path.join('share', 'applications'),               ['electrum-bsty.desktop']),
+        (os.path.join('share', 'pixmaps'),                    ['electrum/gui/icons/electrum-bsty.png']),
+        (os.path.join('share', 'icons/hicolor/128x128/apps'), ['electrum/gui/icons/electrum-bsty.png']),
     ]
 
 extras_require = {
@@ -65,21 +60,9 @@
     python_requires='>={}'.format(MIN_PYTHON_VERSION),
     install_requires=requirements,
     extras_require=extras_require,
-<<<<<<< HEAD
-    packages=[
-        'electrum_bsty',
-        'electrum_bsty.qrreader',
-        'electrum_bsty.gui',
-        'electrum_bsty.gui.qt',
-        'electrum_bsty.gui.qt.qrreader',
-        'electrum_bsty.gui.qt.qrreader.qtmultimedia',
-        'electrum_bsty.plugins',
-    ] + [('electrum_bsty.plugins.'+pkg) for pkg in find_packages('electrum/plugins')],
-=======
-    packages=(['electrum',]
-              + [('electrum.'+pkg) for pkg in
-                 find_packages('electrum', exclude=["tests", "gui.kivy", "gui.kivy.*"])]),
->>>>>>> 28fe345b
+    packages=(['electrum_bsty',]
+              + [('electrum_bsty.'+pkg) for pkg in
+                 find_packages('electrum_bsty', exclude=["tests", "gui.kivy", "gui.kivy.*"])]),
     package_dir={
         'electrum_bsty': 'electrum'
     },
