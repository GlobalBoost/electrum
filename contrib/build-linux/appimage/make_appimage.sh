--- conflicted
+++ resolved
@@ -15,11 +15,7 @@
 export GCC_STRIP_BINARIES="1"
 
 # pinned versions
-<<<<<<< HEAD
-PYTHON_VERSION=3.9.11
-=======
 PYTHON_VERSION=3.9.15
->>>>>>> 96af21fa
 PY_VER_MAJOR="3.9"  # as it appears in fs paths
 PKG2APPIMAGE_COMMIT="a9c85b7e61a3a883f4a35c41c5decb5af88b6b5d"
 
@@ -121,17 +117,10 @@
 
 
 appdir_python() {
-<<<<<<< HEAD
-  env \
-    PYTHONNOUSERSITE=1 \
-    LD_LIBRARY_PATH="$APPDIR/usr/lib:$APPDIR/usr/lib/x86_64-linux-gnu${LD_LIBRARY_PATH+:$LD_LIBRARY_PATH}" \
-    "$APPDIR/usr/bin/python${PY_VER_MAJOR}" "$@"
-=======
     env \
         PYTHONNOUSERSITE=1 \
         LD_LIBRARY_PATH="$APPDIR/usr/lib:$APPDIR/usr/lib/x86_64-linux-gnu${LD_LIBRARY_PATH+:$LD_LIBRARY_PATH}" \
         "$APPDIR/usr/bin/python${PY_VER_MAJOR}" "$@"
->>>>>>> 96af21fa
 }
 
 python='appdir_python'
@@ -228,19 +217,11 @@
 # "-R .comment" also strips the GCC version information
 strip_binaries()
 {
-<<<<<<< HEAD
-  chmod u+w -R "$APPDIR"
-  {
-    printf '%s\0' "$APPDIR/usr/bin/python${PY_VER_MAJOR}"
-    find "$APPDIR" -type f -regex '.*\.so\(\.[0-9.]+\)?$' -print0
-  } | xargs -0 --no-run-if-empty --verbose strip -R .note.gnu.build-id -R .comment
-=======
     chmod u+w -R "$APPDIR"
     {
         printf '%s\0' "$APPDIR/usr/bin/python${PY_VER_MAJOR}"
         find "$APPDIR" -type f -regex '.*\.so\(\.[0-9.]+\)?$' -print0
     } | xargs -0 --no-run-if-empty --verbose strip -R .note.gnu.build-id -R .comment
->>>>>>> 96af21fa
 }
 strip_binaries
 
