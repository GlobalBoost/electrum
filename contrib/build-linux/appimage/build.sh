#!/bin/bash
#
# env vars:
# - ELECBUILD_NOCACHE: if set, forces rebuild of docker image
# - ELECBUILD_COMMIT: if set, do a fresh clone and git checkout

set -e

PROJECT_ROOT="$(dirname "$(readlink -e "$0")")/../../.."
PROJECT_ROOT_OR_FRESHCLONE_ROOT="$PROJECT_ROOT"
CONTRIB="$PROJECT_ROOT/contrib"
CONTRIB_APPIMAGE="$CONTRIB/build-linux/appimage"
DISTDIR="$PROJECT_ROOT/dist"

. "$CONTRIB"/build_tools_util.sh

<<<<<<< HEAD
rm -rf "$BUILDDIR"
mkdir -p "$APPDIR" "$CACHEDIR" "$DISTDIR"

# potential leftover from setuptools that might make pip put garbage in binary
rm -rf "$PROJECT_ROOT/build"


info "downloading some dependencies."
download_if_not_exist "$CACHEDIR/functions.sh" "https://raw.githubusercontent.com/AppImage/pkg2appimage/$PKG2APPIMAGE_COMMIT/functions.sh"
verify_hash "$CACHEDIR/functions.sh" "78b7ee5a04ffb84ee1c93f0cb2900123773bc6709e5d1e43c37519f590f86918"

download_if_not_exist "$CACHEDIR/appimagetool" "https://github.com/AppImage/AppImageKit/releases/download/12/appimagetool-x86_64.AppImage"
verify_hash "$CACHEDIR/appimagetool" "d918b4df547b388ef253f3c9e7f6529ca81a885395c31f619d9aaf7030499a13"

download_if_not_exist "$CACHEDIR/Python-$PYTHON_VERSION.tar.xz" "https://www.python.org/ftp/python/$PYTHON_VERSION/Python-$PYTHON_VERSION.tar.xz"
verify_hash "$CACHEDIR/Python-$PYTHON_VERSION.tar.xz" "91923007b05005b5f9bd46f3b9172248aea5abc1543e8a636d59e629c3331b01"



info "building python."
tar xf "$CACHEDIR/Python-$PYTHON_VERSION.tar.xz" -C "$BUILDDIR"
(
    cd "$BUILDDIR/Python-$PYTHON_VERSION"
    LC_ALL=C export BUILD_DATE=$(date -u -d "@$SOURCE_DATE_EPOCH" "+%b %d %Y")
    LC_ALL=C export BUILD_TIME=$(date -u -d "@$SOURCE_DATE_EPOCH" "+%H:%M:%S")
    # Patch taken from Ubuntu http://archive.ubuntu.com/ubuntu/pool/main/p/python3.7/python3.7_3.7.6-1.debian.tar.xz
    patch -p1 < "$CONTRIB_APPIMAGE/patches/python-3.7-reproducible-buildinfo.diff"
    ./configure \
      --cache-file="$CACHEDIR/python.config.cache" \
      --prefix="$APPDIR/usr" \
      --enable-ipv6 \
      --enable-shared \
      -q
    make -j4 -s || fail "Could not build Python"
    make -s install > /dev/null || fail "Could not install Python"
    # When building in docker on macOS, python builds with .exe extension because the
    # case insensitive file system of macOS leaks into docker. This causes the build
    # to result in a different output on macOS compared to Linux. We simply patch
    # sysconfigdata to remove the extension.
    # Some more info: https://bugs.python.org/issue27631
    sed -i -e 's/\.exe//g' "$APPDIR"/usr/lib/python3.7/_sysconfigdata*
)


info "Building squashfskit"
git clone "https://github.com/squashfskit/squashfskit.git" "$BUILDDIR/squashfskit"
(
    cd "$BUILDDIR/squashfskit"
    git checkout "${SQUASHFSKIT_COMMIT}^{commit}"
    make -C squashfs-tools mksquashfs || fail "Could not build squashfskit"
)
MKSQUASHFS="$BUILDDIR/squashfskit/squashfs-tools/mksquashfs"


"$CONTRIB"/make_libsecp256k1.sh || fail "Could not build libsecp"
cp -f "$PROJECT_ROOT/electrum/libsecp256k1.so.0" "$APPDIR/usr/lib/libsecp256k1.so.0" || fail "Could not copy libsecp to its destination"


appdir_python() {
  env \
    PYTHONNOUSERSITE=1 \
    LD_LIBRARY_PATH="$APPDIR/usr/lib:$APPDIR/usr/lib/x86_64-linux-gnu${LD_LIBRARY_PATH+:$LD_LIBRARY_PATH}" \
    "$APPDIR/usr/bin/python3.7" "$@"
}

python='appdir_python'


info "installing pip."
"$python" -m ensurepip


info "preparing electrum-locale."
(
    cd "$PROJECT_ROOT"
    git submodule update --init

    pushd "$CONTRIB"/deterministic-build/electrum-locale
    if ! which msgfmt > /dev/null 2>&1; then
        fail "Please install gettext"
    fi
    for i in ./locale/*; do
        dir="$PROJECT_ROOT/electrum/$i/LC_MESSAGES"
        mkdir -p $dir
        msgfmt --output-file="$dir/electrum.mo" "$i/electrum.po" || true
    done
    popd
)


info "Installing build dependencies."
mkdir -p "$CACHEDIR/pip_cache"
"$python" -m pip install --no-dependencies --no-warn-script-location --cache-dir "$CACHEDIR/pip_cache" -r "$CONTRIB/deterministic-build/requirements-appimage-build.txt"

info "installing electrum and its dependencies."
"$python" -m pip install --no-dependencies --no-warn-script-location --cache-dir "$CACHEDIR/pip_cache" -r "$CONTRIB/deterministic-build/requirements.txt"
"$python" -m pip install --no-dependencies --no-warn-script-location --cache-dir "$CACHEDIR/pip_cache" -r "$CONTRIB/deterministic-build/requirements-binaries.txt"
"$python" -m pip install --no-dependencies --no-warn-script-location --cache-dir "$CACHEDIR/pip_cache" -r "$CONTRIB/deterministic-build/requirements-hw.txt"
"$python" -m pip install --no-dependencies --no-warn-script-location --cache-dir "$CACHEDIR/pip_cache" "$PROJECT_ROOT"

# was only needed during build time, not runtime
"$python" -m pip uninstall -y Cython


info "copying zbar"
cp "/usr/lib/x86_64-linux-gnu/libzbar.so.0" "$APPDIR/usr/lib/libzbar.so.0"


info "desktop integration."
cp "$PROJECT_ROOT/electrum-bsty.desktop" "$APPDIR/electrum-bsty.desktop"
cp "$PROJECT_ROOT/electrum/gui/icons/electrum-bsty.png" "$APPDIR/electrum-bsty.png"


# add launcher
cp "$CONTRIB_APPIMAGE/apprun.sh" "$APPDIR/AppRun"

info "finalizing AppDir."
(
    export PKG2AICOMMIT="$PKG2APPIMAGE_COMMIT"
    . "$CACHEDIR/functions.sh"

    cd "$APPDIR"
    # copy system dependencies
    copy_deps; copy_deps; copy_deps
    move_lib

    # apply global appimage blacklist to exclude stuff
    # move usr/include out of the way to preserve usr/include/python3.7m.
    mv usr/include usr/include.tmp
    delete_blacklisted
    mv usr/include.tmp usr/include
) || fail "Could not finalize AppDir"

info "Copying additional libraries"
(
    # On some systems it can cause problems to use the system libusb (on AppImage excludelist)
    cp -f /usr/lib/x86_64-linux-gnu/libusb-1.0.so "$APPDIR/usr/lib/libusb-1.0.so" || fail "Could not copy libusb"
    # some distros lack libxkbcommon-x11
    cp -f /usr/lib/x86_64-linux-gnu/libxkbcommon-x11.so.0 "$APPDIR"/usr/lib/x86_64-linux-gnu || fail "Could not copy libxkbcommon-x11"
)

info "stripping binaries from debug symbols."
# "-R .note.gnu.build-id" also strips the build id
# "-R .comment" also strips the GCC version information
strip_binaries()
{
  chmod u+w -R "$APPDIR"
  {
    printf '%s\0' "$APPDIR/usr/bin/python3.7"
    find "$APPDIR" -type f -regex '.*\.so\(\.[0-9.]+\)?$' -print0
  } | xargs -0 --no-run-if-empty --verbose strip -R .note.gnu.build-id -R .comment
}
strip_binaries

remove_emptydirs()
{
  find "$APPDIR" -type d -empty -print0 | xargs -0 --no-run-if-empty rmdir -vp --ignore-fail-on-non-empty
}
remove_emptydirs


info "removing some unneeded stuff to decrease binary size."
rm -rf "$APPDIR"/usr/{share,include}
PYDIR="$APPDIR"/usr/lib/python3.7
rm -rf "$PYDIR"/{test,ensurepip,lib2to3,idlelib,turtledemo}
rm -rf "$PYDIR"/{ctypes,sqlite3,tkinter,unittest}/test
rm -rf "$PYDIR"/distutils/{command,tests}
rm -rf "$PYDIR"/config-3.7m-x86_64-linux-gnu
rm -rf "$PYDIR"/site-packages/{opt,pip,setuptools,wheel}
rm -rf "$PYDIR"/site-packages/Cryptodome/SelfTest
rm -rf "$PYDIR"/site-packages/{psutil,qrcode,websocket}/tests
for component in connectivity declarative help location multimedia quickcontrols2 serialport webengine websockets xmlpatterns ; do
  rm -rf "$PYDIR"/site-packages/PyQt5/Qt/translations/qt${component}_*
  rm -rf "$PYDIR"/site-packages/PyQt5/Qt/resources/qt${component}_*
done
rm -rf "$PYDIR"/site-packages/PyQt5/Qt/{qml,libexec}
rm -rf "$PYDIR"/site-packages/PyQt5/{pyrcc.so,pylupdate.so,uic}
rm -rf "$PYDIR"/site-packages/PyQt5/Qt/plugins/{bearer,gamepads,geometryloaders,geoservices,playlistformats,position,renderplugins,sceneparsers,sensors,sqldrivers,texttospeech,webview}
for component in Bluetooth Concurrent Designer Help Location NetworkAuth Nfc Positioning PositioningQuick Qml Quick Sensors SerialPort Sql Test Web Xml ; do
    rm -rf "$PYDIR"/site-packages/PyQt5/Qt/lib/libQt5${component}*
    rm -rf "$PYDIR"/site-packages/PyQt5/Qt${component}*
done
rm -rf "$PYDIR"/site-packages/PyQt5/Qt.so

# these are deleted as they were not deterministic; and are not needed anyway
find "$APPDIR" -path '*/__pycache__*' -delete
# note that *.dist-info is needed by certain packages.
# e.g. see https://gitlab.com/python-devs/importlib_metadata/issues/71
for f in "$PYDIR"/site-packages/importlib_metadata-*.dist-info; do mv "$f" "$(echo "$f" | sed s/\.dist-info/\.dist-info2/)"; done
rm -rf "$PYDIR"/site-packages/*.dist-info/
rm -rf "$PYDIR"/site-packages/*.egg-info/
for f in "$PYDIR"/site-packages/importlib_metadata-*.dist-info2; do mv "$f" "$(echo "$f" | sed s/\.dist-info2/\.dist-info/)"; done


find -exec touch -h -d '2000-11-11T11:11:11+00:00' {} +


info "creating the AppImage."
(
    cd "$BUILDDIR"
    cp "$CACHEDIR/appimagetool" "$CACHEDIR/appimagetool_copy"
    # zero out "appimage" magic bytes, as on some systems they confuse the linker
    sed -i 's|AI\x02|\x00\x00\x00|' "$CACHEDIR/appimagetool_copy"
    chmod +x "$CACHEDIR/appimagetool_copy"
    "$CACHEDIR/appimagetool_copy" --appimage-extract
    # We build a small wrapper for mksquashfs that removes the -mkfs-fixed-time option
    # that mksquashfs from squashfskit does not support. It is not needed for squashfskit.
    cat > ./squashfs-root/usr/lib/appimagekit/mksquashfs << EOF
#!/bin/sh
args=\$(echo "\$@" | sed -e 's/-mkfs-fixed-time 0//')
"$MKSQUASHFS" \$args
EOF
    env VERSION="$VERSION" ARCH=x86_64 SOURCE_DATE_EPOCH=1530212462 ./squashfs-root/AppRun --no-appstream --verbose "$APPDIR" "$APPIMAGE"
)

=======
>>>>>>> e679e607

DOCKER_BUILD_FLAGS=""
if [ ! -z "$ELECBUILD_NOCACHE" ] ; then
    info "ELECBUILD_NOCACHE is set. forcing rebuild of docker image."
    DOCKER_BUILD_FLAGS="--pull --no-cache"
fi

info "building docker image."
sudo docker build \
    $DOCKER_BUILD_FLAGS \
    -t electrum-appimage-builder-img \
    "$CONTRIB_APPIMAGE"

# maybe do fresh clone
if [ ! -z "$ELECBUILD_COMMIT" ] ; then
    info "ELECBUILD_COMMIT=$ELECBUILD_COMMIT. doing fresh clone and git checkout."
    FRESH_CLONE="$CONTRIB_APPIMAGE/fresh_clone/electrum" && \
        sudo rm -rf "$FRESH_CLONE" && \
        umask 0022 && \
        git clone "$PROJECT_ROOT" "$FRESH_CLONE" && \
        cd "$FRESH_CLONE"
    git checkout "$ELECBUILD_COMMIT"
    PROJECT_ROOT_OR_FRESHCLONE_ROOT="$FRESH_CLONE"
else
    info "not doing fresh clone."
fi

info "building binary..."
sudo docker run -it \
    --name electrum-appimage-builder-cont \
    -v "$PROJECT_ROOT_OR_FRESHCLONE_ROOT":/opt/electrum \
    --rm \
    --workdir /opt/electrum/contrib/build-linux/appimage \
    electrum-appimage-builder-img \
    ./make_appimage.sh

# make sure resulting binary location is independent of fresh_clone
if [ ! -z "$ELECBUILD_COMMIT" ] ; then
    mkdir --parents "$DISTDIR/"
    sudo cp -f "$FRESH_CLONE/dist"/* "$DISTDIR/"
fi<|MERGE_RESOLUTION|>--- conflicted
+++ resolved
@@ -14,224 +14,6 @@
 
 . "$CONTRIB"/build_tools_util.sh
 
-<<<<<<< HEAD
-rm -rf "$BUILDDIR"
-mkdir -p "$APPDIR" "$CACHEDIR" "$DISTDIR"
-
-# potential leftover from setuptools that might make pip put garbage in binary
-rm -rf "$PROJECT_ROOT/build"
-
-
-info "downloading some dependencies."
-download_if_not_exist "$CACHEDIR/functions.sh" "https://raw.githubusercontent.com/AppImage/pkg2appimage/$PKG2APPIMAGE_COMMIT/functions.sh"
-verify_hash "$CACHEDIR/functions.sh" "78b7ee5a04ffb84ee1c93f0cb2900123773bc6709e5d1e43c37519f590f86918"
-
-download_if_not_exist "$CACHEDIR/appimagetool" "https://github.com/AppImage/AppImageKit/releases/download/12/appimagetool-x86_64.AppImage"
-verify_hash "$CACHEDIR/appimagetool" "d918b4df547b388ef253f3c9e7f6529ca81a885395c31f619d9aaf7030499a13"
-
-download_if_not_exist "$CACHEDIR/Python-$PYTHON_VERSION.tar.xz" "https://www.python.org/ftp/python/$PYTHON_VERSION/Python-$PYTHON_VERSION.tar.xz"
-verify_hash "$CACHEDIR/Python-$PYTHON_VERSION.tar.xz" "91923007b05005b5f9bd46f3b9172248aea5abc1543e8a636d59e629c3331b01"
-
-
-
-info "building python."
-tar xf "$CACHEDIR/Python-$PYTHON_VERSION.tar.xz" -C "$BUILDDIR"
-(
-    cd "$BUILDDIR/Python-$PYTHON_VERSION"
-    LC_ALL=C export BUILD_DATE=$(date -u -d "@$SOURCE_DATE_EPOCH" "+%b %d %Y")
-    LC_ALL=C export BUILD_TIME=$(date -u -d "@$SOURCE_DATE_EPOCH" "+%H:%M:%S")
-    # Patch taken from Ubuntu http://archive.ubuntu.com/ubuntu/pool/main/p/python3.7/python3.7_3.7.6-1.debian.tar.xz
-    patch -p1 < "$CONTRIB_APPIMAGE/patches/python-3.7-reproducible-buildinfo.diff"
-    ./configure \
-      --cache-file="$CACHEDIR/python.config.cache" \
-      --prefix="$APPDIR/usr" \
-      --enable-ipv6 \
-      --enable-shared \
-      -q
-    make -j4 -s || fail "Could not build Python"
-    make -s install > /dev/null || fail "Could not install Python"
-    # When building in docker on macOS, python builds with .exe extension because the
-    # case insensitive file system of macOS leaks into docker. This causes the build
-    # to result in a different output on macOS compared to Linux. We simply patch
-    # sysconfigdata to remove the extension.
-    # Some more info: https://bugs.python.org/issue27631
-    sed -i -e 's/\.exe//g' "$APPDIR"/usr/lib/python3.7/_sysconfigdata*
-)
-
-
-info "Building squashfskit"
-git clone "https://github.com/squashfskit/squashfskit.git" "$BUILDDIR/squashfskit"
-(
-    cd "$BUILDDIR/squashfskit"
-    git checkout "${SQUASHFSKIT_COMMIT}^{commit}"
-    make -C squashfs-tools mksquashfs || fail "Could not build squashfskit"
-)
-MKSQUASHFS="$BUILDDIR/squashfskit/squashfs-tools/mksquashfs"
-
-
-"$CONTRIB"/make_libsecp256k1.sh || fail "Could not build libsecp"
-cp -f "$PROJECT_ROOT/electrum/libsecp256k1.so.0" "$APPDIR/usr/lib/libsecp256k1.so.0" || fail "Could not copy libsecp to its destination"
-
-
-appdir_python() {
-  env \
-    PYTHONNOUSERSITE=1 \
-    LD_LIBRARY_PATH="$APPDIR/usr/lib:$APPDIR/usr/lib/x86_64-linux-gnu${LD_LIBRARY_PATH+:$LD_LIBRARY_PATH}" \
-    "$APPDIR/usr/bin/python3.7" "$@"
-}
-
-python='appdir_python'
-
-
-info "installing pip."
-"$python" -m ensurepip
-
-
-info "preparing electrum-locale."
-(
-    cd "$PROJECT_ROOT"
-    git submodule update --init
-
-    pushd "$CONTRIB"/deterministic-build/electrum-locale
-    if ! which msgfmt > /dev/null 2>&1; then
-        fail "Please install gettext"
-    fi
-    for i in ./locale/*; do
-        dir="$PROJECT_ROOT/electrum/$i/LC_MESSAGES"
-        mkdir -p $dir
-        msgfmt --output-file="$dir/electrum.mo" "$i/electrum.po" || true
-    done
-    popd
-)
-
-
-info "Installing build dependencies."
-mkdir -p "$CACHEDIR/pip_cache"
-"$python" -m pip install --no-dependencies --no-warn-script-location --cache-dir "$CACHEDIR/pip_cache" -r "$CONTRIB/deterministic-build/requirements-appimage-build.txt"
-
-info "installing electrum and its dependencies."
-"$python" -m pip install --no-dependencies --no-warn-script-location --cache-dir "$CACHEDIR/pip_cache" -r "$CONTRIB/deterministic-build/requirements.txt"
-"$python" -m pip install --no-dependencies --no-warn-script-location --cache-dir "$CACHEDIR/pip_cache" -r "$CONTRIB/deterministic-build/requirements-binaries.txt"
-"$python" -m pip install --no-dependencies --no-warn-script-location --cache-dir "$CACHEDIR/pip_cache" -r "$CONTRIB/deterministic-build/requirements-hw.txt"
-"$python" -m pip install --no-dependencies --no-warn-script-location --cache-dir "$CACHEDIR/pip_cache" "$PROJECT_ROOT"
-
-# was only needed during build time, not runtime
-"$python" -m pip uninstall -y Cython
-
-
-info "copying zbar"
-cp "/usr/lib/x86_64-linux-gnu/libzbar.so.0" "$APPDIR/usr/lib/libzbar.so.0"
-
-
-info "desktop integration."
-cp "$PROJECT_ROOT/electrum-bsty.desktop" "$APPDIR/electrum-bsty.desktop"
-cp "$PROJECT_ROOT/electrum/gui/icons/electrum-bsty.png" "$APPDIR/electrum-bsty.png"
-
-
-# add launcher
-cp "$CONTRIB_APPIMAGE/apprun.sh" "$APPDIR/AppRun"
-
-info "finalizing AppDir."
-(
-    export PKG2AICOMMIT="$PKG2APPIMAGE_COMMIT"
-    . "$CACHEDIR/functions.sh"
-
-    cd "$APPDIR"
-    # copy system dependencies
-    copy_deps; copy_deps; copy_deps
-    move_lib
-
-    # apply global appimage blacklist to exclude stuff
-    # move usr/include out of the way to preserve usr/include/python3.7m.
-    mv usr/include usr/include.tmp
-    delete_blacklisted
-    mv usr/include.tmp usr/include
-) || fail "Could not finalize AppDir"
-
-info "Copying additional libraries"
-(
-    # On some systems it can cause problems to use the system libusb (on AppImage excludelist)
-    cp -f /usr/lib/x86_64-linux-gnu/libusb-1.0.so "$APPDIR/usr/lib/libusb-1.0.so" || fail "Could not copy libusb"
-    # some distros lack libxkbcommon-x11
-    cp -f /usr/lib/x86_64-linux-gnu/libxkbcommon-x11.so.0 "$APPDIR"/usr/lib/x86_64-linux-gnu || fail "Could not copy libxkbcommon-x11"
-)
-
-info "stripping binaries from debug symbols."
-# "-R .note.gnu.build-id" also strips the build id
-# "-R .comment" also strips the GCC version information
-strip_binaries()
-{
-  chmod u+w -R "$APPDIR"
-  {
-    printf '%s\0' "$APPDIR/usr/bin/python3.7"
-    find "$APPDIR" -type f -regex '.*\.so\(\.[0-9.]+\)?$' -print0
-  } | xargs -0 --no-run-if-empty --verbose strip -R .note.gnu.build-id -R .comment
-}
-strip_binaries
-
-remove_emptydirs()
-{
-  find "$APPDIR" -type d -empty -print0 | xargs -0 --no-run-if-empty rmdir -vp --ignore-fail-on-non-empty
-}
-remove_emptydirs
-
-
-info "removing some unneeded stuff to decrease binary size."
-rm -rf "$APPDIR"/usr/{share,include}
-PYDIR="$APPDIR"/usr/lib/python3.7
-rm -rf "$PYDIR"/{test,ensurepip,lib2to3,idlelib,turtledemo}
-rm -rf "$PYDIR"/{ctypes,sqlite3,tkinter,unittest}/test
-rm -rf "$PYDIR"/distutils/{command,tests}
-rm -rf "$PYDIR"/config-3.7m-x86_64-linux-gnu
-rm -rf "$PYDIR"/site-packages/{opt,pip,setuptools,wheel}
-rm -rf "$PYDIR"/site-packages/Cryptodome/SelfTest
-rm -rf "$PYDIR"/site-packages/{psutil,qrcode,websocket}/tests
-for component in connectivity declarative help location multimedia quickcontrols2 serialport webengine websockets xmlpatterns ; do
-  rm -rf "$PYDIR"/site-packages/PyQt5/Qt/translations/qt${component}_*
-  rm -rf "$PYDIR"/site-packages/PyQt5/Qt/resources/qt${component}_*
-done
-rm -rf "$PYDIR"/site-packages/PyQt5/Qt/{qml,libexec}
-rm -rf "$PYDIR"/site-packages/PyQt5/{pyrcc.so,pylupdate.so,uic}
-rm -rf "$PYDIR"/site-packages/PyQt5/Qt/plugins/{bearer,gamepads,geometryloaders,geoservices,playlistformats,position,renderplugins,sceneparsers,sensors,sqldrivers,texttospeech,webview}
-for component in Bluetooth Concurrent Designer Help Location NetworkAuth Nfc Positioning PositioningQuick Qml Quick Sensors SerialPort Sql Test Web Xml ; do
-    rm -rf "$PYDIR"/site-packages/PyQt5/Qt/lib/libQt5${component}*
-    rm -rf "$PYDIR"/site-packages/PyQt5/Qt${component}*
-done
-rm -rf "$PYDIR"/site-packages/PyQt5/Qt.so
-
-# these are deleted as they were not deterministic; and are not needed anyway
-find "$APPDIR" -path '*/__pycache__*' -delete
-# note that *.dist-info is needed by certain packages.
-# e.g. see https://gitlab.com/python-devs/importlib_metadata/issues/71
-for f in "$PYDIR"/site-packages/importlib_metadata-*.dist-info; do mv "$f" "$(echo "$f" | sed s/\.dist-info/\.dist-info2/)"; done
-rm -rf "$PYDIR"/site-packages/*.dist-info/
-rm -rf "$PYDIR"/site-packages/*.egg-info/
-for f in "$PYDIR"/site-packages/importlib_metadata-*.dist-info2; do mv "$f" "$(echo "$f" | sed s/\.dist-info2/\.dist-info/)"; done
-
-
-find -exec touch -h -d '2000-11-11T11:11:11+00:00' {} +
-
-
-info "creating the AppImage."
-(
-    cd "$BUILDDIR"
-    cp "$CACHEDIR/appimagetool" "$CACHEDIR/appimagetool_copy"
-    # zero out "appimage" magic bytes, as on some systems they confuse the linker
-    sed -i 's|AI\x02|\x00\x00\x00|' "$CACHEDIR/appimagetool_copy"
-    chmod +x "$CACHEDIR/appimagetool_copy"
-    "$CACHEDIR/appimagetool_copy" --appimage-extract
-    # We build a small wrapper for mksquashfs that removes the -mkfs-fixed-time option
-    # that mksquashfs from squashfskit does not support. It is not needed for squashfskit.
-    cat > ./squashfs-root/usr/lib/appimagekit/mksquashfs << EOF
-#!/bin/sh
-args=\$(echo "\$@" | sed -e 's/-mkfs-fixed-time 0//')
-"$MKSQUASHFS" \$args
-EOF
-    env VERSION="$VERSION" ARCH=x86_64 SOURCE_DATE_EPOCH=1530212462 ./squashfs-root/AppRun --no-appstream --verbose "$APPDIR" "$APPIMAGE"
-)
-
-=======
->>>>>>> e679e607
 
 DOCKER_BUILD_FLAGS=""
 if [ ! -z "$ELECBUILD_NOCACHE" ] ; then
