--- conflicted
+++ resolved
@@ -7,7 +7,7 @@
 PYPKG="electrum"
 MAIN_SCRIPT="run_electrum"
 PROJECT_ROOT = "C:/electrum"
-ICONS_FILE=f"{PROJECT_ROOT}/{PYPKG}/gui/icons/electrum.ico"
+ICONS_FILE=f"{PROJECT_ROOT}/{PYPKG}/gui/icons/electrum-bsty.ico"
 
 cmdline_name = os.environ.get("ELECTRUM_CMDLINE_NAME")
 if not cmdline_name:
@@ -112,11 +112,7 @@
     debug=False,
     strip=None,
     upx=False,
-<<<<<<< HEAD
-    icon=home+'electrum/gui/icons/electrum-bsty.ico',
-=======
     icon=ICONS_FILE,
->>>>>>> 88058df4
     console=False)
     # console=True makes an annoying black box pop up, but it does make Electrum output command line commands, with this turned off no output will be given but commands can still be used
 
@@ -129,11 +125,7 @@
     debug=False,
     strip=None,
     upx=False,
-<<<<<<< HEAD
-    icon=home+'electrum/gui/icons/electrum-bsty.ico',
-=======
     icon=ICONS_FILE,
->>>>>>> 88058df4
     console=False)
 
 #####
@@ -147,11 +139,7 @@
     debug=False,
     strip=None,
     upx=False,
-<<<<<<< HEAD
-    icon=home+'electrum/gui/icons/electrum-bsty.ico',
-=======
     icon=ICONS_FILE,
->>>>>>> 88058df4
     console=False)
 
 exe_inside_setup_console = EXE(
@@ -162,11 +150,7 @@
     debug=False,
     strip=None,
     upx=False,
-<<<<<<< HEAD
-    icon=home+'electrum/gui/icons/electrum-bsty.ico',
-=======
     icon=ICONS_FILE,
->>>>>>> 88058df4
     console=True)
 
 coll = COLLECT(
