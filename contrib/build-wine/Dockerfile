<<<<<<< HEAD
FROM debian:bullseye@sha256:82bab30ed448b8e2509aabe21f40f0607d905b7fd0dec72802627a20274eba55
=======
FROM debian:bullseye@sha256:bfe6615d017d1eebe19f349669de58cda36c668ef916e618be78071513c690e5
>>>>>>> 96af21fa

# need ca-certificates before using snapshot packages
RUN apt update -qq > /dev/null && apt install -qq --yes --no-install-recommends \
    ca-certificates

# pin the distro packages.
COPY apt.sources.list /etc/apt/sources.list
COPY apt.preferences /etc/apt/preferences.d/snapshot

ENV LC_ALL=C.UTF-8 LANG=C.UTF-8
ENV DEBIAN_FRONTEND=noninteractive

RUN dpkg --add-architecture i386 && \
    apt-get update -q && \
<<<<<<< HEAD
    apt-get install -qy \
=======
    apt-get install -qy --allow-downgrades \
>>>>>>> 96af21fa
        wget \
        gnupg2 \
        dirmngr \
        python3-software-properties \
        software-properties-common \
        git \
        p7zip-full \
        make \
        mingw-w64 \
        mingw-w64-tools \
        autotools-dev \
        autoconf \
        autopoint \
        libtool \
        gettext \
        sudo \
<<<<<<< HEAD
=======
        nsis \
>>>>>>> 96af21fa
        && \
    rm -rf /var/lib/apt/lists/* && \
    apt-get autoremove -y && \
    apt-get clean

RUN wget -nc https://dl.winehq.org/wine-builds/Release.key && \
        echo "c51bcb8cc4a12abfbd7c7660eaf90f49674d15e222c262f27e6c96429111b822 Release.key" | sha256sum -c - && \
        apt-key add Release.key && \
        rm Release.key && \
    wget -nc https://dl.winehq.org/wine-builds/winehq.key && \
        echo "78b185fabdb323971d13bd329fefc8038e08559aa51c4996de18db0639a51df6 winehq.key" | sha256sum -c - && \
        apt-key add winehq.key && \
        rm winehq.key && \
    apt-add-repository https://dl.winehq.org/wine-builds/debian/ && \
    apt-get update -q && \
    apt-get install -qy \
        wine-stable-amd64:amd64=7.0.0.0~bullseye-1 \
        wine-stable-i386:i386=7.0.0.0~bullseye-1 \
        wine-stable:amd64=7.0.0.0~bullseye-1 \
        winehq-stable:amd64=7.0.0.0~bullseye-1 \
        libvkd3d1:amd64=1.2~bullseye-1 \
        libvkd3d1:i386=1.2~bullseye-1 \
        && \
    rm -rf /var/lib/apt/lists/* && \
    apt-get autoremove -y && \
    apt-get clean

# create new user to avoid using root; but with sudo access and no password for convenience.
ENV USER="user"
ENV HOME_DIR="/home/${USER}"
ENV WORK_DIR="${HOME_DIR}/wspace" \
    PATH="${HOME_DIR}/.local/bin:${PATH}"
RUN useradd --create-home --shell /bin/bash ${USER}
RUN usermod -append --groups sudo ${USER}
RUN echo "%sudo ALL=(ALL) NOPASSWD: ALL" >> /etc/sudoers
WORKDIR ${WORK_DIR}
RUN chown --recursive ${USER} ${WORK_DIR}
RUN chown ${USER} /opt
USER ${USER}

RUN mkdir --parents "/opt/wine64/drive_c/electrum"<|MERGE_RESOLUTION|>--- conflicted
+++ resolved
@@ -1,8 +1,4 @@
-<<<<<<< HEAD
-FROM debian:bullseye@sha256:82bab30ed448b8e2509aabe21f40f0607d905b7fd0dec72802627a20274eba55
-=======
 FROM debian:bullseye@sha256:bfe6615d017d1eebe19f349669de58cda36c668ef916e618be78071513c690e5
->>>>>>> 96af21fa
 
 # need ca-certificates before using snapshot packages
 RUN apt update -qq > /dev/null && apt install -qq --yes --no-install-recommends \
@@ -17,11 +13,7 @@
 
 RUN dpkg --add-architecture i386 && \
     apt-get update -q && \
-<<<<<<< HEAD
-    apt-get install -qy \
-=======
     apt-get install -qy --allow-downgrades \
->>>>>>> 96af21fa
         wget \
         gnupg2 \
         dirmngr \
@@ -38,10 +30,7 @@
         libtool \
         gettext \
         sudo \
-<<<<<<< HEAD
-=======
         nsis \
->>>>>>> 96af21fa
         && \
     rm -rf /var/lib/apt/lists/* && \
     apt-get autoremove -y && \
