--- conflicted
+++ resolved
@@ -71,15 +71,9 @@
 
   !define MUI_ABORTWARNING
   !define MUI_ABORTWARNING_TEXT "Are you sure you wish to abort the installation of ${PRODUCT_NAME}?"
-<<<<<<< HEAD
-  
+
   !define MUI_ICON "c:\electrum\electrum\gui\icons\electrum-bsty.ico"
-  
-=======
 
-  !define MUI_ICON "c:\electrum\electrum\gui\icons\electrum.ico"
-
->>>>>>> a3e1d2e2
 ;--------------------------------
 ;Pages
 
@@ -138,23 +132,15 @@
   CreateShortCut "$SMPROGRAMS\${PRODUCT_NAME}\${PRODUCT_NAME} Testnet.lnk" "$INSTDIR\electrum-${PRODUCT_VERSION}.exe" "--testnet" "$INSTDIR\electrum-${PRODUCT_VERSION}.exe" 0
 
 
-<<<<<<< HEAD
-  ;Links globalboost: URI's to Electrum
+  ;Links globalboost: and lightning: URIs to Electrum
   WriteRegStr HKCU "Software\Classes\globalboost" "" "URL:globalboost Protocol"
   WriteRegStr HKCU "Software\Classes\globalboost" "URL Protocol" ""
   WriteRegStr HKCU "Software\Classes\globalboost" "DefaultIcon" "$\"$INSTDIR\electrum-bsty.ico, 0$\""
   WriteRegStr HKCU "Software\Classes\globalboost\shell\open\command" "" "$\"$INSTDIR\electrum-${PRODUCT_VERSION}.exe$\" $\"%1$\""
-=======
-  ;Links bitcoin: and lightning: URIs to Electrum
-  WriteRegStr HKCU "Software\Classes\bitcoin" "" "URL:bitcoin Protocol"
-  WriteRegStr HKCU "Software\Classes\bitcoin" "URL Protocol" ""
-  WriteRegStr HKCU "Software\Classes\bitcoin" "DefaultIcon" "$\"$INSTDIR\electrum.ico, 0$\""
-  WriteRegStr HKCU "Software\Classes\bitcoin\shell\open\command" "" "$\"$INSTDIR\electrum-${PRODUCT_VERSION}.exe$\" $\"%1$\""
   WriteRegStr HKCU "Software\Classes\lightning" "" "URL:lightning Protocol"
   WriteRegStr HKCU "Software\Classes\lightning" "URL Protocol" ""
-  WriteRegStr HKCU "Software\Classes\lightning" "DefaultIcon" "$\"$INSTDIR\electrum.ico, 0$\""
+  WriteRegStr HKCU "Software\Classes\lightning" "DefaultIcon" "$\"$INSTDIR\electrum-bsty.ico, 0$\""
   WriteRegStr HKCU "Software\Classes\lightning\shell\open\command" "" "$\"$INSTDIR\electrum-${PRODUCT_VERSION}.exe$\" $\"%1$\""
->>>>>>> a3e1d2e2
 
   ;Adds an uninstaller possibility to Windows Uninstall or change a program section
   WriteRegStr HKCU "${PRODUCT_UNINST_KEY}" "DisplayName" "$(^Name)"
@@ -184,13 +170,8 @@
   Delete "$DESKTOP\${PRODUCT_NAME}.lnk"
   Delete "$SMPROGRAMS\${PRODUCT_NAME}\*.*"
   RMDir  "$SMPROGRAMS\${PRODUCT_NAME}"
-<<<<<<< HEAD
-  
+
   DeleteRegKey HKCU "Software\Classes\globalboost"
-=======
-
-  DeleteRegKey HKCU "Software\Classes\bitcoin"
->>>>>>> a3e1d2e2
   DeleteRegKey HKCU "Software\${PRODUCT_NAME}"
   DeleteRegKey HKCU "${PRODUCT_UNINST_KEY}"
 SectionEnd