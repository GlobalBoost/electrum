--- conflicted
+++ resolved
@@ -72,11 +72,7 @@
   !define MUI_ABORTWARNING
   !define MUI_ABORTWARNING_TEXT "Are you sure you wish to abort the installation of ${PRODUCT_NAME}?"
 
-<<<<<<< HEAD
-  !define MUI_ICON "c:\electrum\electrum\gui\icons\electrum-bsty.ico"
-=======
-  !define MUI_ICON "..\..\electrum\gui\icons\electrum.ico"
->>>>>>> 96af21fa
+  !define MUI_ICON "..\..\electrum\gui\icons\electrum-bsty.ico"
 
 ;--------------------------------
 ;Pages
@@ -115,11 +111,7 @@
 
   ;Files to pack into the installer
   File /r "dist\electrum\*.*"
-<<<<<<< HEAD
-  File "c:\electrum\electrum\gui\icons\electrum-bsty.ico"
-=======
-  File "..\..\electrum\gui\icons\electrum.ico"
->>>>>>> 96af21fa
+  File "..\..\electrum\gui\icons\electrum-bsty.ico"
 
   ;Store installation folder
   WriteRegStr HKCU "Software\${PRODUCT_NAME}" "" $INSTDIR
