# based on https://github.com/kivy/python-for-android/blob/master/Dockerfile

<<<<<<< HEAD
FROM debian:bullseye@sha256:82bab30ed448b8e2509aabe21f40f0607d905b7fd0dec72802627a20274eba55
=======
FROM debian:bullseye@sha256:bfe6615d017d1eebe19f349669de58cda36c668ef916e618be78071513c690e5
>>>>>>> 96af21fa

ENV DEBIAN_FRONTEND=noninteractive

ENV ANDROID_HOME="/opt/android"

# need ca-certificates before using snapshot packages
<<<<<<< HEAD
RUN apt update -qq > /dev/null && apt install -qq --yes --no-install-recommends \
    ca-certificates

# pin the distro packages.
COPY contrib/android/apt.sources.list /etc/apt/sources.list
COPY contrib/android/apt.preferences /etc/apt/preferences.d/snapshot

# configure locale
=======
>>>>>>> 96af21fa
RUN apt update -qq > /dev/null && apt install -qq --yes --no-install-recommends \
    ca-certificates

# pin the distro packages.
COPY contrib/android/apt.sources.list /etc/apt/sources.list
COPY contrib/android/apt.preferences /etc/apt/preferences.d/snapshot

# configure locale
RUN apt update -qq > /dev/null && apt install -qq --yes --no-install-recommends --allow-downgrades \
    locales && \
    locale-gen en_US.UTF-8
ENV LANG="en_US.UTF-8" \
    LANGUAGE="en_US.UTF-8" \
    LC_ALL="en_US.UTF-8"

RUN apt -y update -qq \
    && apt -y install -qq --no-install-recommends --allow-downgrades \
    curl \
    unzip \
    ca-certificates \
    && apt -y autoremove


ENV ANDROID_NDK_HOME="${ANDROID_HOME}/android-ndk"
ENV ANDROID_NDK_VERSION="22b"
ENV ANDROID_NDK_HASH="ac3a0421e76f71dd330d0cd55f9d99b9ac864c4c034fc67e0d671d022d4e806b"
ENV ANDROID_NDK_HOME_V="${ANDROID_NDK_HOME}-r${ANDROID_NDK_VERSION}"

# get the latest version from https://developer.android.com/ndk/downloads/index.html
ENV ANDROID_NDK_ARCHIVE="android-ndk-r${ANDROID_NDK_VERSION}-linux-x86_64.zip"
ENV ANDROID_NDK_DL_URL="https://dl.google.com/android/repository/${ANDROID_NDK_ARCHIVE}"

# download and install Android NDK
RUN curl --location --progress-bar \
        "${ANDROID_NDK_DL_URL}" \
        --output "${ANDROID_NDK_ARCHIVE}" \
    && echo "${ANDROID_NDK_HASH} ${ANDROID_NDK_ARCHIVE}" | sha256sum -c - \
    && mkdir --parents "${ANDROID_NDK_HOME_V}" \
    && unzip -q "${ANDROID_NDK_ARCHIVE}" -d "${ANDROID_HOME}" \
    && ln -sfn "${ANDROID_NDK_HOME_V}" "${ANDROID_NDK_HOME}" \
    && rm -rf "${ANDROID_NDK_ARCHIVE}"


ENV ANDROID_SDK_HOME="${ANDROID_HOME}/android-sdk"

# get the latest version from https://developer.android.com/studio/index.html
ENV ANDROID_SDK_TOOLS_VERSION="8092744"
ENV ANDROID_SDK_BUILD_TOOLS_VERSION="30.0.3"
ENV ANDROID_SDK_HASH="d71f75333d79c9c6ef5c39d3456c6c58c613de30e6a751ea0dbd433e8f8b9cbf"
ENV ANDROID_SDK_TOOLS_ARCHIVE="commandlinetools-linux-${ANDROID_SDK_TOOLS_VERSION}_latest.zip"
ENV ANDROID_SDK_TOOLS_DL_URL="https://dl.google.com/android/repository/${ANDROID_SDK_TOOLS_ARCHIVE}"
ENV ANDROID_SDK_MANAGER="${ANDROID_SDK_HOME}/cmdline-tools/bin/sdkmanager --sdk_root=${ANDROID_SDK_HOME}"

# download and install Android SDK
RUN curl --location --progress-bar \
        "${ANDROID_SDK_TOOLS_DL_URL}" \
        --output "${ANDROID_SDK_TOOLS_ARCHIVE}" \
    && echo "${ANDROID_SDK_HASH} ${ANDROID_SDK_TOOLS_ARCHIVE}" | sha256sum -c - \
    && mkdir --parents "${ANDROID_SDK_HOME}" \
    && unzip -q "${ANDROID_SDK_TOOLS_ARCHIVE}" -d "${ANDROID_SDK_HOME}" \
    && rm -rf "${ANDROID_SDK_TOOLS_ARCHIVE}"

# update Android SDK, install Android API, Build Tools...
RUN mkdir --parents "${ANDROID_SDK_HOME}/.android/" \
    && echo '### User Sources for Android SDK Manager' \
        > "${ANDROID_SDK_HOME}/.android/repositories.cfg"

# accept Android licenses (JDK necessary!)
RUN apt -y update -qq \
    && apt -y install -qq --no-install-recommends --allow-downgrades \
        openjdk-11-jdk-headless \
    && apt -y autoremove
RUN yes | ${ANDROID_SDK_MANAGER} --licenses > /dev/null

# download platforms, API, build tools
RUN ${ANDROID_SDK_MANAGER} "platforms;android-30" > /dev/null && \
    ${ANDROID_SDK_MANAGER} "build-tools;${ANDROID_SDK_BUILD_TOOLS_VERSION}" > /dev/null && \
    ${ANDROID_SDK_MANAGER} "extras;android;m2repository" > /dev/null && \
    chmod +x "${ANDROID_SDK_HOME}/cmdline-tools/bin/avdmanager"

# download ANT
ENV APACHE_ANT_VERSION="1.9.4"
ENV APACHE_ANT_HASH="66d3edcbb0eba11387705cd89178ffb65e55cd53f13ca35c1bb983c0f9992540"
ENV APACHE_ANT_ARCHIVE="apache-ant-${APACHE_ANT_VERSION}-bin.tar.gz"
ENV APACHE_ANT_DL_URL="https://archive.apache.org/dist/ant/binaries/${APACHE_ANT_ARCHIVE}"
ENV APACHE_ANT_HOME="${ANDROID_HOME}/apache-ant"
ENV APACHE_ANT_HOME_V="${APACHE_ANT_HOME}-${APACHE_ANT_VERSION}"

RUN curl --location --progress-bar \
        "${APACHE_ANT_DL_URL}" \
        --output "${APACHE_ANT_ARCHIVE}" \
    && echo "${APACHE_ANT_HASH} ${APACHE_ANT_ARCHIVE}" | sha256sum -c - \
    && tar -xf "${APACHE_ANT_ARCHIVE}" -C "${ANDROID_HOME}" \
    && ln -sfn "${APACHE_ANT_HOME_V}" "${APACHE_ANT_HOME}" \
    && rm -rf "${APACHE_ANT_ARCHIVE}"


# install system/build dependencies
# https://github.com/kivy/buildozer/blob/master/docs/source/installation.rst#android-on-ubuntu-2004-64bit
RUN apt -y update -qq \
    && apt -y install -qq --no-install-recommends --allow-downgrades \
        python3 \
        python3-dev \
        python3-pip \
        python3-setuptools \
        python3-venv \
        wget \
        lbzip2 \
        patch \
        sudo \
        software-properties-common \
        git \
        zip \
        unzip \
        build-essential \
        ccache \
        autoconf \
        libtool \
        pkg-config \
        zlib1g-dev \
        libncurses5-dev \
        libncursesw5-dev \
        libtinfo5 \
        cmake \
        libffi-dev \
        libssl-dev \
        automake \
        gettext \
        libltdl-dev \
    && apt -y autoremove \
    && apt -y clean


# create new user to avoid using root; but with sudo access and no password for convenience.
ENV USER="user"
ENV HOME_DIR="/home/${USER}"
ENV WORK_DIR="${HOME_DIR}/wspace" \
    PATH="${HOME_DIR}/.local/bin:${PATH}"
RUN useradd --create-home --shell /bin/bash ${USER}
RUN usermod -append --groups sudo ${USER}
RUN echo "%sudo ALL=(ALL) NOPASSWD: ALL" >> /etc/sudoers
WORKDIR ${WORK_DIR}
RUN chown --recursive ${USER} ${WORK_DIR} ${ANDROID_SDK_HOME}
RUN chown ${USER} /opt
USER ${USER}


COPY contrib/deterministic-build/requirements-build-base.txt /opt/deterministic-build/
COPY contrib/deterministic-build/requirements-build-android.txt /opt/deterministic-build/
RUN python3 -m pip install --no-build-isolation --no-dependencies --user \
    -r /opt/deterministic-build/requirements-build-base.txt
RUN python3 -m pip install --no-build-isolation --no-dependencies --no-binary :all: --user \
    -r /opt/deterministic-build/requirements-build-android.txt

# install buildozer
RUN cd /opt \
    && git clone https://github.com/kivy/buildozer \
    && cd buildozer \
    && git remote add sombernight https://github.com/SomberNight/buildozer \
    && git fetch --all \
    # commit: from branch sombernight/electrum_20210421
    && git checkout "6f03256e8312f8d1e5a6da3a2a1bf06e2738325e^{commit}" \
    && python3 -m pip install --no-build-isolation --no-dependencies --user -e .

# install python-for-android
RUN cd /opt \
    && git clone https://github.com/kivy/python-for-android \
    && cd python-for-android \
    && git remote add sombernight https://github.com/SomberNight/python-for-android \
    && git remote add accumulator https://github.com/accumulator/python-for-android \
    && git fetch --all \
    # commit: from branch accumulator/electrum_20210421d
    && git checkout "a16a3dd5cf8fe0f846663bce9e248e5432dbbf2d^{commit}" \
    && python3 -m pip install --no-build-isolation --no-dependencies --user -e .

# build env vars
ENV USE_SDK_WRAPPER=1
ENV GRADLE_OPTS="-Xmx1536M -Dorg.gradle.jvmargs='-Xmx1536M'"
#ENV P4A_FULL_DEBUG=1<|MERGE_RESOLUTION|>--- conflicted
+++ resolved
@@ -1,27 +1,12 @@
 # based on https://github.com/kivy/python-for-android/blob/master/Dockerfile
 
-<<<<<<< HEAD
-FROM debian:bullseye@sha256:82bab30ed448b8e2509aabe21f40f0607d905b7fd0dec72802627a20274eba55
-=======
 FROM debian:bullseye@sha256:bfe6615d017d1eebe19f349669de58cda36c668ef916e618be78071513c690e5
->>>>>>> 96af21fa
 
 ENV DEBIAN_FRONTEND=noninteractive
 
 ENV ANDROID_HOME="/opt/android"
 
 # need ca-certificates before using snapshot packages
-<<<<<<< HEAD
-RUN apt update -qq > /dev/null && apt install -qq --yes --no-install-recommends \
-    ca-certificates
-
-# pin the distro packages.
-COPY contrib/android/apt.sources.list /etc/apt/sources.list
-COPY contrib/android/apt.preferences /etc/apt/preferences.d/snapshot
-
-# configure locale
-=======
->>>>>>> 96af21fa
 RUN apt update -qq > /dev/null && apt install -qq --yes --no-install-recommends \
     ca-certificates
 
