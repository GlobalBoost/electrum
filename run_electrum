#!/usr/bin/env python3
# -*- mode: python -*-
#
# Electrum - lightweight Bitcoin client
# Copyright (C) 2011 thomasv@gitorious
#
# Permission is hereby granted, free of charge, to any person
# obtaining a copy of this software and associated documentation files
# (the "Software"), to deal in the Software without restriction,
# including without limitation the rights to use, copy, modify, merge,
# publish, distribute, sublicense, and/or sell copies of the Software,
# and to permit persons to whom the Software is furnished to do so,
# subject to the following conditions:
#
# The above copyright notice and this permission notice shall be
# included in all copies or substantial portions of the Software.
#
# THE SOFTWARE IS PROVIDED "AS IS", WITHOUT WARRANTY OF ANY KIND,
# EXPRESS OR IMPLIED, INCLUDING BUT NOT LIMITED TO THE WARRANTIES OF
# MERCHANTABILITY, FITNESS FOR A PARTICULAR PURPOSE AND
# NONINFRINGEMENT. IN NO EVENT SHALL THE AUTHORS OR COPYRIGHT HOLDERS
# BE LIABLE FOR ANY CLAIM, DAMAGES OR OTHER LIABILITY, WHETHER IN AN
# ACTION OF CONTRACT, TORT OR OTHERWISE, ARISING FROM, OUT OF OR IN
# CONNECTION WITH THE SOFTWARE OR THE USE OR OTHER DEALINGS IN THE
# SOFTWARE.
import os
import sys


MIN_PYTHON_VERSION = "3.6.1"  # FIXME duplicated from setup.py
_min_python_version_tuple = tuple(map(int, (MIN_PYTHON_VERSION.split("."))))


if sys.version_info[:3] < _min_python_version_tuple:
    sys.exit("Error: Electrum requires Python version >= %s..." % MIN_PYTHON_VERSION)


import warnings
import asyncio
from typing import TYPE_CHECKING, Optional


script_dir = os.path.dirname(os.path.realpath(__file__))
is_bundle = getattr(sys, 'frozen', False)
is_local = not is_bundle and os.path.exists(os.path.join(script_dir, "electrum-bsty.desktop"))
is_android = 'ANDROID_DATA' in os.environ

if is_local:  # running from source
    # developers should probably see all deprecation warnings.
    warnings.simplefilter('default', DeprecationWarning)

if is_local or is_android:
    sys.path.insert(0, os.path.join(script_dir, 'packages'))


def check_imports():
    # pure-python dependencies need to be imported here for pyinstaller
    try:
        import dns
        import certifi
        import qrcode
        import google.protobuf
        import aiorpcx
    except ImportError as e:
        sys.exit(f"Error: {str(e)}. Try 'sudo python3 -m pip install <module-name>'")
    if not ((0, 18, 7) <= aiorpcx._version < (0, 19)):
        raise RuntimeError(f'aiorpcX version {aiorpcx._version} does not match required: 0.18.7<=ver<0.19')
    # the following imports are for pyinstaller
    from google.protobuf import descriptor
    from google.protobuf import message
    from google.protobuf import reflection
    from google.protobuf import descriptor_pb2
    # make sure that certificates are here
    assert os.path.exists(certifi.where())


if not is_android:
    check_imports()


sys._ELECTRUM_RUNNING_VIA_RUNELECTRUM = True  # used by logging.py

from electrum.logging import get_logger, configure_logging  # import logging submodule first
from electrum import util
from electrum import constants
from electrum import SimpleConfig
from electrum.wallet_db import WalletDB
from electrum.wallet import Wallet
from electrum.storage import WalletStorage
from electrum.util import print_msg, print_stderr, json_encode, json_decode, UserCancelled
from electrum.util import InvalidPassword, BITCOIN_BIP21_URI_SCHEME
from electrum.commands import get_parser, known_commands, Commands, config_variables
from electrum import daemon
from electrum import keystore
from electrum.util import create_and_start_event_loop
from electrum.i18n import set_language

if TYPE_CHECKING:
    import threading

    from electrum.plugin import Plugins

_logger = get_logger(__name__)


# get password routine
def prompt_password(prompt, confirm=True):
    import getpass
    password = getpass.getpass(prompt, stream=None)
    if password and confirm:
        password2 = getpass.getpass("Confirm: ")
        if password != password2:
            sys.exit("Error: Passwords do not match.")
    if not password:
        password = None
    return password


def init_cmdline(config_options, wallet_path, server, *, config: 'SimpleConfig'):
    cmdname = config.get('cmd')
    cmd = known_commands[cmdname]

    if cmdname in ['payto', 'paytomany'] and config.get('unsigned'):
        cmd.requires_password = False

    if cmdname in ['payto', 'paytomany'] and config.get('broadcast'):
        cmd.requires_network = True

    # instantiate wallet for command-line
    storage = WalletStorage(wallet_path)

    if cmd.requires_wallet and not storage.file_exists():
        print_msg("Error: Wallet file not found.")
        print_msg("Type 'electrum create' to create a new wallet, or provide a path to a wallet with the -w option")
        sys_exit(1)

    # important warning
    if cmd.name in ['getprivatekeys']:
        print_stderr("WARNING: ALL your private keys are secret.")
        print_stderr("Exposing a single private key can compromise your entire wallet!")
        print_stderr("In particular, DO NOT use 'redeem private key' services proposed by third parties.")

    # will we need a password
    if not storage.is_encrypted():
        db = WalletDB(storage.read(), manual_upgrades=False)
        use_encryption = db.get('use_encryption')
    else:
        use_encryption = True

    # commands needing password
    if ((cmd.requires_wallet and storage.is_encrypted() and server is False)\
       or (cmdname == 'load_wallet' and storage.is_encrypted())\
       or (cmd.requires_password and use_encryption)):
        if storage.is_encrypted_with_hw_device():
            # this case is handled later in the control flow
            password = None
        elif config.get('password'):
            password = config.get('password')
        else:
            password = prompt_password('Password:', False)
            if not password:
                print_msg("Error: Password required")
                sys_exit(1)
    else:
        password = None

    config_options['password'] = config_options.get('password') or password

    if cmd.name == 'password':
        new_password = prompt_password('New password:')
        config_options['new_password'] = new_password


def get_connected_hw_devices(plugins: 'Plugins'):
    supported_plugins = plugins.get_hardware_support()
    # scan devices
    devices = []
    devmgr = plugins.device_manager
    for splugin in supported_plugins:
        name, plugin = splugin.name, splugin.plugin
        if not plugin:
            e = splugin.exception
            _logger.error(f"{name}: error during plugin init: {repr(e)}")
            continue
        try:
            u = devmgr.unpaired_device_infos(None, plugin)
        except Exception as e:
            _logger.error(f'error getting device infos for {name}: {repr(e)}')
            continue
        devices += list(map(lambda x: (name, x), u))
    return devices


def get_password_for_hw_device_encrypted_storage(plugins: 'Plugins') -> str:
    devices = get_connected_hw_devices(plugins)
    if len(devices) == 0:
        print_msg("Error: No connected hw device found. Cannot decrypt this wallet.")
        sys.exit(1)
    elif len(devices) > 1:
        print_msg("Warning: multiple hardware devices detected. "
                  "The first one will be used to decrypt the wallet.")
    # FIXME we use the "first" device, in case of multiple ones
    name, device_info = devices[0]
    devmgr = plugins.device_manager
    try:
        client = devmgr.client_by_id(device_info.device.id_)
        return client.get_password_for_storage_encryption()
    except UserCancelled:
        sys.exit(0)


async def run_offline_command(config, config_options, plugins: 'Plugins'):
    cmdname = config.get('cmd')
    cmd = known_commands[cmdname]
    password = config_options.get('password')
    if 'wallet_path' in cmd.options and config_options.get('wallet_path') is None:
        config_options['wallet_path'] = config.get_wallet_path()
    if cmd.requires_wallet:
        storage = WalletStorage(config.get_wallet_path())
        if storage.is_encrypted():
            if storage.is_encrypted_with_hw_device():
                password = get_password_for_hw_device_encrypted_storage(plugins)
                config_options['password'] = password
            storage.decrypt(password)
        db = WalletDB(storage.read(), manual_upgrades=False)
        wallet = Wallet(db, storage, config=config)
        config_options['wallet'] = wallet
    else:
        wallet = None
    # check password
    if cmd.requires_password and wallet.has_password():
        try:
            wallet.check_password(password)
        except InvalidPassword:
            print_msg("Error: This password does not decode this wallet.")
            sys.exit(1)
    if cmd.requires_network:
        print_msg("Warning: running command offline")
    # arguments passed to function
    args = [config.get(x) for x in cmd.params]
    # decode json arguments
    if cmdname not in ('setconfig',):
        args = list(map(json_decode, args))
    # options
    kwargs = {}
    for x in cmd.options:
        kwargs[x] = (config_options.get(x) if x in ['wallet_path', 'wallet', 'password', 'new_password'] else config.get(x))
    cmd_runner = Commands(config=config)
    func = getattr(cmd_runner, cmd.name)
    result = await func(*args, **kwargs)
    # save wallet
    if wallet:
        wallet.save_db()
    return result


def init_plugins(config, gui_name):
    from electrum.plugin import Plugins
    return Plugins(config, gui_name)


loop = None  # type: Optional[asyncio.AbstractEventLoop]
stop_loop = None  # type: Optional[asyncio.Future]
loop_thread = None  # type: Optional[threading.Thread]

def sys_exit(i):
    # stop event loop and exit
    if loop:
        loop.call_soon_threadsafe(stop_loop.set_result, 1)
        loop_thread.join(timeout=1)
    sys.exit(i)


def main():
    # The hook will only be used in the Qt GUI right now
    util.setup_thread_excepthook()
    # on macOS, delete Process Serial Number arg generated for apps launched in Finder
    sys.argv = list(filter(lambda x: not x.startswith('-psn'), sys.argv))

    # old 'help' syntax
    if len(sys.argv) > 1 and sys.argv[1] == 'help':
        sys.argv.remove('help')
        sys.argv.append('-h')

    # old '-v' syntax
    # Due to this workaround that keeps old -v working,
    # more advanced usages of -v need to use '-v='.
    # e.g. -v=debug,network=warning,interface=error
    try:
        i = sys.argv.index('-v')
    except ValueError:
        pass
    else:
        sys.argv[i] = '-v*'

    # read arguments from stdin pipe and prompt
    for i, arg in enumerate(sys.argv):
        if arg == '-':
            if not sys.stdin.isatty():
                sys.argv[i] = sys.stdin.read()
                break
            else:
                raise Exception('Cannot get argument from stdin')
        elif arg == '?':
            sys.argv[i] = input("Enter argument:")
        elif arg == ':':
            sys.argv[i] = prompt_password('Enter argument (will not echo):', False)

    # parse command line
    parser = get_parser()
    args = parser.parse_args()

    # config is an object passed to the various constructors (wallet, interface, gui)
    if is_android:
        from jnius import autoclass
        build_config = autoclass("org.electrum.electrum.BuildConfig")
        config_options = {
            'verbosity': '*' if build_config.DEBUG else '',
            'cmd': 'gui',
            'gui': 'kivy',
            'single_password':True,
        }
    else:
        config_options = args.__dict__
        f = lambda key: config_options[key] is not None and key not in config_variables.get(args.cmd, {}).keys()
        config_options = {key: config_options[key] for key in filter(f, config_options.keys())}
        if config_options.get('server'):
            config_options['auto_connect'] = False

    config_options['cwd'] = os.getcwd()

    # fixme: this can probably be achieved with a runtime hook (pyinstaller)
    if is_bundle and os.path.exists(os.path.join(sys._MEIPASS, 'is_portable')):
        config_options['portable'] = True

    if config_options.get('portable'):
        config_options['electrum_path'] = os.path.join(os.path.dirname(os.path.realpath(__file__)), 'electrum_data')

    if not config_options.get('verbosity'):
        warnings.simplefilter('ignore', DeprecationWarning)

    # check uri
    uri = config_options.get('url')
    if uri:
<<<<<<< HEAD
        if not uri.startswith('globalboost:'):
=======
        if not uri.lower().startswith(BITCOIN_BIP21_URI_SCHEME + ':'):
>>>>>>> e679e607
            print_stderr('unknown command:', uri)
            sys.exit(1)

    config = SimpleConfig(config_options)

    # set language as early as possible
    # Note: we are already too late for strings that are declared in the global scope
    #       of an already imported module. However, the GUI and the plugins at least have
    #       not been imported yet.
    # Note: it is ok to call set_language() again later. E.g. the Qt GUI has additional
    #       tools to figure out the default language so it will get called again there.
    set_language(config.get('language'))

    if config.get('testnet'):
        constants.set_testnet()
    elif config.get('regtest'):
        constants.set_regtest()
    elif config.get('simnet'):
        constants.set_simnet()
    elif config.get('signet'):
        constants.set_signet()

    cmdname = config.get('cmd')

    if cmdname == 'daemon' and config.get("detach"):
        # fork before creating the asyncio event loop
        pid = os.fork()
        if pid:
            print_stderr("starting daemon (PID %d)" % pid)
            sys.exit(0)
        else:
            # redirect standard file descriptors
            sys.stdout.flush()
            sys.stderr.flush()
            si = open(os.devnull, 'r')
            so = open(os.devnull, 'w')
            se = open(os.devnull, 'w')
            os.dup2(si.fileno(), sys.stdin.fileno())
            os.dup2(so.fileno(), sys.stdout.fileno())
            os.dup2(se.fileno(), sys.stderr.fileno())

    global loop, stop_loop, loop_thread
    loop, stop_loop, loop_thread = create_and_start_event_loop()

    try:
        handle_cmd(
            cmdname=cmdname,
            config=config,
            config_options=config_options,
        )
    except Exception:
        _logger.exception("")
        sys_exit(1)


def handle_cmd(*, cmdname: str, config: 'SimpleConfig', config_options: dict):
    if cmdname == 'gui':
        configure_logging(config)
        fd = daemon.get_file_descriptor(config)
        if fd is not None:
            plugins = init_plugins(config, config.get('gui', 'qt'))
            d = daemon.Daemon(config, fd)
            try:
                d.run_gui(config, plugins)
            except BaseException as e:
                _logger.exception('daemon.run_gui errored')
                sys_exit(1)
            else:
                sys_exit(0)
        else:
            result = daemon.request(config, 'gui', (config_options,))

    elif cmdname == 'daemon':

        configure_logging(config)
        fd = daemon.get_file_descriptor(config)
        if fd is not None:
            # run daemon
            init_plugins(config, 'cmdline')
            d = daemon.Daemon(config, fd)
            d.run_daemon()
            sys_exit(0)
        else:
            # FIXME this message is lost in detached mode (parent process already exited after forking)
            print_msg("Daemon already running")
            sys_exit(1)
    else:
        # command line
        cmd = known_commands[cmdname]
        wallet_path = config.get_wallet_path()
        if not config.get('offline'):
            init_cmdline(config_options, wallet_path, True, config=config)
            timeout = config.get('timeout', 60)
            if timeout: timeout = int(timeout)
            try:
                result = daemon.request(config, 'run_cmdline', (config_options,), timeout)
            except daemon.DaemonNotRunning:
                print_msg("Daemon not running; try 'electrum daemon -d'")
                if not cmd.requires_network:
                    print_msg("To run this command without a daemon, use --offline")
                sys_exit(1)
            except Exception as e:
                print_stderr(str(e) or repr(e))
                sys_exit(1)
        else:
            if cmd.requires_network:
                print_msg("This command cannot be run offline")
                sys_exit(1)
            init_cmdline(config_options, wallet_path, False, config=config)
            plugins = init_plugins(config, 'cmdline')
            coro = run_offline_command(config, config_options, plugins)
            fut = asyncio.run_coroutine_threadsafe(coro, loop)
            try:
                result = fut.result()
            except Exception as e:
                print_stderr(str(e) or repr(e))
                sys_exit(1)
    if isinstance(result, str):
        print_msg(result)
    elif type(result) is dict and result.get('error'):
        print_stderr(result.get('error'))
        sys_exit(1)
    elif result is not None:
        print_msg(json_encode(result))
    sys_exit(0)


if __name__ == '__main__':
    main()<|MERGE_RESOLUTION|>--- conflicted
+++ resolved
@@ -342,11 +342,7 @@
     # check uri
     uri = config_options.get('url')
     if uri:
-<<<<<<< HEAD
-        if not uri.startswith('globalboost:'):
-=======
         if not uri.lower().startswith(BITCOIN_BIP21_URI_SCHEME + ':'):
->>>>>>> e679e607
             print_stderr('unknown command:', uri)
             sys.exit(1)
 
