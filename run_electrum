#!/usr/bin/env python3
# -*- mode: python -*-
#
# Electrum - lightweight Bitcoin client
# Copyright (C) 2011 thomasv@gitorious
#
# Permission is hereby granted, free of charge, to any person
# obtaining a copy of this software and associated documentation files
# (the "Software"), to deal in the Software without restriction,
# including without limitation the rights to use, copy, modify, merge,
# publish, distribute, sublicense, and/or sell copies of the Software,
# and to permit persons to whom the Software is furnished to do so,
# subject to the following conditions:
#
# The above copyright notice and this permission notice shall be
# included in all copies or substantial portions of the Software.
#
# THE SOFTWARE IS PROVIDED "AS IS", WITHOUT WARRANTY OF ANY KIND,
# EXPRESS OR IMPLIED, INCLUDING BUT NOT LIMITED TO THE WARRANTIES OF
# MERCHANTABILITY, FITNESS FOR A PARTICULAR PURPOSE AND
# NONINFRINGEMENT. IN NO EVENT SHALL THE AUTHORS OR COPYRIGHT HOLDERS
# BE LIABLE FOR ANY CLAIM, DAMAGES OR OTHER LIABILITY, WHETHER IN AN
# ACTION OF CONTRACT, TORT OR OTHERWISE, ARISING FROM, OUT OF OR IN
# CONNECTION WITH THE SOFTWARE OR THE USE OR OTHER DEALINGS IN THE
# SOFTWARE.
import os
import sys


MIN_PYTHON_VERSION = "3.8.0"  # FIXME duplicated from setup.py
_min_python_version_tuple = tuple(map(int, (MIN_PYTHON_VERSION.split("."))))


if sys.version_info[:3] < _min_python_version_tuple:
    sys.exit("Error: Electrum requires Python version >= %s..." % MIN_PYTHON_VERSION)


import warnings
import asyncio
from typing import TYPE_CHECKING, Optional


script_dir = os.path.dirname(os.path.realpath(__file__))
<<<<<<< HEAD
is_bundle = getattr(sys, 'frozen', False)
is_local = not is_bundle and os.path.exists(os.path.join(script_dir, "electrum-bsty.desktop"))
=======
is_pyinstaller = getattr(sys, 'frozen', False)
>>>>>>> 28fe345b
is_android = 'ANDROID_DATA' in os.environ
is_appimage = 'APPIMAGE' in os.environ
# is_local: unpacked tar.gz but not pip installed, or git clone
is_local = (not is_pyinstaller and not is_android and not is_appimage
            and os.path.exists(os.path.join(script_dir, "electrum.desktop")))
is_git_clone = is_local and os.path.exists(os.path.join(script_dir, ".git"))

if is_git_clone:
    # developers should probably see all deprecation warnings.
    warnings.simplefilter('default', DeprecationWarning)

if is_local or is_android:
    sys.path.insert(0, os.path.join(script_dir, 'packages'))

if is_pyinstaller:
    # Keep an open file handle for the binary that started us. On Windows, this
    # prevents users from moving or renaming the exe file while running (doing which
    # causes ImportErrors and other runtime failures). (see #4072)
    _file = open(sys.executable, 'rb')


def check_imports():
    # pure-python dependencies need to be imported here for pyinstaller
    try:
        import dns
        import certifi
        import qrcode
        import google.protobuf
        import aiorpcx
    except ImportError as e:
        sys.exit(f"Error: {str(e)}. Try 'sudo python3 -m pip install <module-name>'")
    if not ((0, 22, 0) <= aiorpcx._version < (0, 23)):
        raise RuntimeError(f'aiorpcX version {aiorpcx._version} does not match required: 0.22.0<=ver<0.23')
    # the following imports are for pyinstaller
    from google.protobuf import descriptor
    from google.protobuf import message
    from google.protobuf import reflection
    from google.protobuf import descriptor_pb2
    # make sure that certificates are here
    assert os.path.exists(certifi.where())


if not is_android:
    check_imports()


sys._ELECTRUM_RUNNING_VIA_RUNELECTRUM = True  # used by logging.py

from electrum.logging import get_logger, configure_logging  # import logging submodule first
from electrum import util
from electrum import constants
from electrum import SimpleConfig
from electrum.wallet_db import WalletDB
from electrum.wallet import Wallet
from electrum.storage import WalletStorage
from electrum.util import print_msg, print_stderr, json_encode, json_decode, UserCancelled
from electrum.util import InvalidPassword
from electrum.commands import get_parser, known_commands, Commands, config_variables
from electrum import daemon
from electrum import keystore
from electrum.util import create_and_start_event_loop
from electrum.i18n import set_language

if TYPE_CHECKING:
    import threading

    from electrum.plugin import Plugins

_logger = get_logger(__name__)


# get password routine
def prompt_password(prompt, confirm=True):
    import getpass
    password = getpass.getpass(prompt, stream=None)
    if password and confirm:
        password2 = getpass.getpass("Confirm: ")
        if password != password2:
            sys.exit("Error: Passwords do not match.")
    if not password:
        password = None
    return password


def init_cmdline(config_options, wallet_path, server, *, config: 'SimpleConfig'):
    cmdname = config.get('cmd')
    cmd = known_commands[cmdname]

    if cmdname in ['payto', 'paytomany'] and config.get('unsigned'):
        cmd.requires_password = False

    if cmdname in ['payto', 'paytomany'] and config.get('broadcast'):
        cmd.requires_network = True

    # instantiate wallet for command-line
    storage = WalletStorage(wallet_path)

    if cmd.requires_wallet and not storage.file_exists():
        print_msg("Error: Wallet file not found.")
        print_msg("Type 'electrum create' to create a new wallet, or provide a path to a wallet with the -w option")
        sys_exit(1)

    # important warning
    if cmd.name in ['getprivatekeys']:
        print_stderr("WARNING: ALL your private keys are secret.")
        print_stderr("Exposing a single private key can compromise your entire wallet!")
        print_stderr("In particular, DO NOT use 'redeem private key' services proposed by third parties.")

    # will we need a password
    if not storage.is_encrypted():
        db = WalletDB(storage.read(), manual_upgrades=False)
        use_encryption = db.get('use_encryption')
    else:
        use_encryption = True

    # commands needing password
    if ((cmd.requires_wallet and storage.is_encrypted() and server is False)\
       or (cmdname == 'load_wallet' and storage.is_encrypted())\
       or (cmd.requires_password and use_encryption)):
        if storage.is_encrypted_with_hw_device():
            # this case is handled later in the control flow
            password = None
        elif config.get('password'):
            password = config.get('password')
        else:
            password = prompt_password('Password:', False)
            if not password:
                print_msg("Error: Password required")
                sys_exit(1)
    else:
        password = None

    config_options['password'] = config_options.get('password') or password

    if cmd.name == 'password' and 'new_password' not in config_options:
        new_password = prompt_password('New password:')
        config_options['new_password'] = new_password


def get_connected_hw_devices(plugins: 'Plugins'):
    supported_plugins = plugins.get_hardware_support()
    # scan devices
    devices = []
    devmgr = plugins.device_manager
    for splugin in supported_plugins:
        name, plugin = splugin.name, splugin.plugin
        if not plugin:
            e = splugin.exception
            _logger.error(f"{name}: error during plugin init: {repr(e)}")
            continue
        try:
            u = devmgr.unpaired_device_infos(None, plugin)
        except Exception as e:
            _logger.error(f'error getting device infos for {name}: {repr(e)}')
            continue
        devices += list(map(lambda x: (name, x), u))
    return devices


def get_password_for_hw_device_encrypted_storage(plugins: 'Plugins') -> str:
    devices = get_connected_hw_devices(plugins)
    if len(devices) == 0:
        print_msg("Error: No connected hw device found. Cannot decrypt this wallet.")
        sys.exit(1)
    elif len(devices) > 1:
        print_msg("Warning: multiple hardware devices detected. "
                  "The first one will be used to decrypt the wallet.")
    # FIXME we use the "first" device, in case of multiple ones
    name, device_info = devices[0]
    devmgr = plugins.device_manager
    try:
        client = devmgr.client_by_id(device_info.device.id_)
        return client.get_password_for_storage_encryption()
    except UserCancelled:
        sys.exit(0)


async def run_offline_command(config, config_options, plugins: 'Plugins'):
    cmdname = config.get('cmd')
    cmd = known_commands[cmdname]
    password = config_options.get('password')
    if 'wallet_path' in cmd.options and config_options.get('wallet_path') is None:
        config_options['wallet_path'] = config.get_wallet_path()
    if cmd.requires_wallet:
        storage = WalletStorage(config.get_wallet_path())
        if storage.is_encrypted():
            if storage.is_encrypted_with_hw_device():
                password = get_password_for_hw_device_encrypted_storage(plugins)
                config_options['password'] = password
            storage.decrypt(password)
        db = WalletDB(storage.read(), manual_upgrades=False)
        wallet = Wallet(db, storage, config=config)
        config_options['wallet'] = wallet
    else:
        wallet = None
    # check password
    if cmd.requires_password and wallet.has_password():
        try:
            wallet.check_password(password)
        except InvalidPassword:
            print_msg("Error: This password does not decode this wallet.")
            sys.exit(1)
    if cmd.requires_network:
        print_msg("Warning: running command offline")
    # arguments passed to function
    args = [config.get(x) for x in cmd.params]
    # decode json arguments
    if cmdname not in ('setconfig',):
        args = list(map(json_decode, args))
    # options
    kwargs = {}
    for x in cmd.options:
        kwargs[x] = (config_options.get(x) if x in ['wallet_path', 'wallet', 'password', 'new_password'] else config.get(x))
    cmd_runner = Commands(config=config)
    func = getattr(cmd_runner, cmd.name)
    result = await func(*args, **kwargs)
    # save wallet
    if wallet:
        wallet.save_db()
    return result


def init_plugins(config, gui_name):
    from electrum.plugin import Plugins
    return Plugins(config, gui_name)


loop = None  # type: Optional[asyncio.AbstractEventLoop]
stop_loop = None  # type: Optional[asyncio.Future]
loop_thread = None  # type: Optional[threading.Thread]

def sys_exit(i):
    # stop event loop and exit
    if loop:
        loop.call_soon_threadsafe(stop_loop.set_result, 1)
        loop_thread.join(timeout=1)
    sys.exit(i)


def main():
    # The hook will only be used in the Qt GUI right now
    util.setup_thread_excepthook()
    # on macOS, delete Process Serial Number arg generated for apps launched in Finder
    sys.argv = list(filter(lambda x: not x.startswith('-psn'), sys.argv))

    # old 'help' syntax
    if len(sys.argv) > 1 and sys.argv[1] == 'help':
        sys.argv.remove('help')
        sys.argv.append('-h')

    # old '-v' syntax
    # Due to this workaround that keeps old -v working,
    # more advanced usages of -v need to use '-v='.
    # e.g. -v=debug,network=warning,interface=error
    try:
        i = sys.argv.index('-v')
    except ValueError:
        pass
    else:
        sys.argv[i] = '-v*'

    # read arguments from stdin pipe and prompt
    for i, arg in enumerate(sys.argv):
        if arg == '-':
            if not sys.stdin.isatty():
                sys.argv[i] = sys.stdin.read()
                break
            else:
                raise Exception('Cannot get argument from stdin')
        elif arg == '?':
            sys.argv[i] = input("Enter argument:")
        elif arg == ':':
            sys.argv[i] = prompt_password('Enter argument (will not echo):', False)

    # parse command line
    parser = get_parser()
    args = parser.parse_args()

    # config is an object passed to the various constructors (wallet, interface, gui)
    if is_android:
        import importlib.util
        android_gui = 'kivy' if importlib.util.find_spec('kivy') else 'qml'
        config_options = {
            'verbosity': '*' if util.is_android_debug_apk() else '',
            'cmd': 'gui',
            'gui': android_gui,
            'single_password':True,
        }
        if util.get_android_package_name() == "org.electrum.testnet.electrum":
            # ~hack for easier testnet builds. pkgname subject to change.
            config_options['testnet'] = True
    else:
        config_options = args.__dict__
        f = lambda key: config_options[key] is not None and key not in config_variables.get(args.cmd, {}).keys()
        config_options = {key: config_options[key] for key in filter(f, config_options.keys())}
        if config_options.get('server'):
            config_options['auto_connect'] = False

    config_options['cwd'] = cwd = os.getcwd()

    # fixme: this can probably be achieved with a runtime hook (pyinstaller)
    if is_pyinstaller and os.path.exists(os.path.join(sys._MEIPASS, 'is_portable')):
        config_options['portable'] = True

    if config_options.get('portable'):
        if is_local:
            # running from git clone or local source: put datadir next to main script
            datadir = os.path.join(os.path.dirname(os.path.realpath(__file__)), 'electrum_data')
        else:
            # Running a binary or installed source. The most generic but still reasonable thing
            # is to use the current working directory. (see #7732)
            # note: The main script is often unpacked to a temporary directory from a bundled executable,
            #       and we don't want to put the datadir inside a temp dir.
            # note: Re the portable .exe on Windows, when the user double-clicks it, CWD gets set
            #       to the parent dir, i.e. we will put the datadir next to the exe.
            datadir = os.path.join(os.path.realpath(cwd), 'electrum_data')
        config_options['electrum_path'] = datadir

    if not config_options.get('verbosity'):
        warnings.simplefilter('ignore', DeprecationWarning)

    # check uri
    uri = config_options.get('url')
    if uri and not util.is_uri(uri):
        print_stderr('unknown command:', uri)
        sys.exit(1)

    config = SimpleConfig(config_options)

    # set language as early as possible
    # Note: we are already too late for strings that are declared in the global scope
    #       of an already imported module. However, the GUI and the plugins at least have
    #       not been imported yet.
    # Note: it is ok to call set_language() again later. E.g. the Qt GUI has additional
    #       tools to figure out the default language so it will get called again there.
    set_language(config.get('language'))

    if config.get('testnet'):
        constants.set_testnet()
    elif config.get('regtest'):
        constants.set_regtest()
    elif config.get('simnet'):
        constants.set_simnet()
    elif config.get('signet'):
        constants.set_signet()

    cmdname = config.get('cmd')

    if cmdname == 'daemon' and config.get("detach"):
        # fork before creating the asyncio event loop
        pid = os.fork()
        if pid:
            print_stderr("starting daemon (PID %d)" % pid)
            sys.exit(0)
        else:
            # redirect standard file descriptors
            sys.stdout.flush()
            sys.stderr.flush()
            si = open(os.devnull, 'r')
            so = open(os.devnull, 'w')
            se = open(os.devnull, 'w')
            os.dup2(si.fileno(), sys.stdin.fileno())
            os.dup2(so.fileno(), sys.stdout.fileno())
            os.dup2(se.fileno(), sys.stderr.fileno())

    global loop, stop_loop, loop_thread
    loop, stop_loop, loop_thread = create_and_start_event_loop()

    try:
        handle_cmd(
            cmdname=cmdname,
            config=config,
            config_options=config_options,
        )
    except Exception:
        _logger.exception("")
        sys_exit(1)


def handle_cmd(*, cmdname: str, config: 'SimpleConfig', config_options: dict):
    if cmdname == 'gui':
        configure_logging(config)
        fd = daemon.get_file_descriptor(config)
        if fd is not None:
            plugins = init_plugins(config, config.get('gui', 'qt'))
            d = daemon.Daemon(config, fd)
            try:
                d.run_gui(config, plugins)
            except BaseException as e:
                _logger.exception('daemon.run_gui errored')
                sys_exit(1)
            else:
                sys_exit(0)
        else:
            result = daemon.request(config, 'gui', (config_options,))

    elif cmdname == 'daemon':

        configure_logging(config)
        fd = daemon.get_file_descriptor(config)
        if fd is not None:
            # run daemon
            init_plugins(config, 'cmdline')
            d = daemon.Daemon(config, fd)
            d.run_daemon()
            sys_exit(0)
        else:
            # FIXME this message is lost in detached mode (parent process already exited after forking)
            print_msg("Daemon already running")
            sys_exit(1)
    else:
        # command line
        configure_logging(config, log_to_file=False)  # don't spam logfiles for each client-side RPC, but support "-v"
        cmd = known_commands[cmdname]
        wallet_path = config.get_wallet_path()
        if not config.get('offline'):
            init_cmdline(config_options, wallet_path, True, config=config)
            timeout = config.get('timeout', 60)
            if timeout: timeout = int(timeout)
            try:
                result = daemon.request(config, 'run_cmdline', (config_options,), timeout)
            except daemon.DaemonNotRunning:
                print_msg("Daemon not running; try 'electrum daemon -d'")
                if not cmd.requires_network:
                    print_msg("To run this command without a daemon, use --offline")
                sys_exit(1)
            except Exception as e:
                print_stderr(str(e) or repr(e))
                sys_exit(1)
        else:
            if cmd.requires_network:
                print_msg("This command cannot be run offline")
                sys_exit(1)
            init_cmdline(config_options, wallet_path, False, config=config)
            plugins = init_plugins(config, 'cmdline')
            coro = run_offline_command(config, config_options, plugins)
            fut = asyncio.run_coroutine_threadsafe(coro, loop)
            try:
                result = fut.result()
            except Exception as e:
                print_stderr(str(e) or repr(e))
                sys_exit(1)
    if isinstance(result, str):
        print_msg(result)
    elif type(result) is dict and result.get('error'):
        print_stderr(result.get('error'))
        sys_exit(1)
    elif result is not None:
        print_msg(json_encode(result))
    sys_exit(0)


if __name__ == '__main__':
    main()<|MERGE_RESOLUTION|>--- conflicted
+++ resolved
@@ -41,17 +41,12 @@
 
 
 script_dir = os.path.dirname(os.path.realpath(__file__))
-<<<<<<< HEAD
-is_bundle = getattr(sys, 'frozen', False)
-is_local = not is_bundle and os.path.exists(os.path.join(script_dir, "electrum-bsty.desktop"))
-=======
 is_pyinstaller = getattr(sys, 'frozen', False)
->>>>>>> 28fe345b
 is_android = 'ANDROID_DATA' in os.environ
 is_appimage = 'APPIMAGE' in os.environ
 # is_local: unpacked tar.gz but not pip installed, or git clone
 is_local = (not is_pyinstaller and not is_android and not is_appimage
-            and os.path.exists(os.path.join(script_dir, "electrum.desktop")))
+            and os.path.exists(os.path.join(script_dir, "electrum-bsty.desktop")))
 is_git_clone = is_local and os.path.exists(os.path.join(script_dir, ".git"))
 
 if is_git_clone:
